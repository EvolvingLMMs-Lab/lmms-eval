--- conflicted
+++ resolved
@@ -2,21 +2,12 @@
 
 > () indicates the task name in the lmms_eval. The task name is also used to specify the dataset in the configuration file.
 > The following is manually updated documentation. You could use `lmms_eval task --list` to list all supported tasks and their task names.
-<<<<<<< HEAD
 
 ## 1. Image tasks:
 
 - [AI2D](https://arxiv.org/abs/1603.07396) (ai2d)
 - [ChartQA](https://github.com/vis-nlp/ChartQA) (chartqa)
 - [COCO Caption](https://github.com/tylin/coco-caption) (coco_cap)
-=======
-
-## 1. Image tasks:
-
-- AI2D (ai2d)
-- ChartQA (chartqa)
-- COCO Caption (coco_cap)
->>>>>>> fe4951e9
   - COCO 2014 Caption (coco2014_cap)
     - COCO 2014 Caption Validation (coco2014_cap_val)
     - COCO 2014 Caption Test (coco2014_cap_test)
@@ -24,7 +15,6 @@
     - COCO 2017 Caption MiniVal (coco2017_cap_val)
     - COCO 2017 Caption MiniTest (coco2017_cap_test)
 - [ConBench](https://github.com/foundation-multimodal-models/ConBench) (conbench)
-<<<<<<< HEAD
 - [DetailCaps-4870](https://github.com/foundation-multimodal-models/CAPTURE) (detailcaps)
 - [DOCVQA](https://github.com/anisha2102/docvqa) (docvqa)
   - DOCVQA Validation (docvqa_val)
@@ -45,28 +35,6 @@
 - [LLaVA-Bench-COCO](https://llava-vl.github.io/) (llava_bench_coco)
 - [LLaVA-Bench](https://llava-vl.github.io/) (llava_in_the_wild)
 - [MathVerse](https://github.com/ZrrSkywalker/MathVerse) (mathverse)
-=======
-- DetailCaps-4870 (detailcaps)
-- DOCVQA (docvqa)
-  - DOCVQA Validation (docvqa_val)
-  - DOCVQA Test (docvqa_test)
-- Ferret (ferret)
-- Flickr30K (flickr30k)
-  - Flickr30K Test (flickr30k_test)
-- GQA (gqa)
-- GQA-ru (gqa_ru)
-- II-Bench (ii_bench)
-- Infographic VQA (infovqa)
-  - Infographic VQA Validation (infovqa_val)
-  - Infographic VQA Test (infovqa_test)
-- LiveBench (live_bench)
-  - LiveBench 06/2024 (live_bench_2406)
-  - LiveBench 07/2024 (live_bench_2407)
-- LLaVA-Bench-Wilder (llava_wilder_small)
-- LLaVA-Bench-COCO (llava_bench_coco)
-- LLaVA-Bench (llava_in_the_wild)
-- MathVerse (mathverse)
->>>>>>> fe4951e9
   - MathVerse Text Dominant (mathverse_testmini_text_dominant)
   - MathVerse Text Only (mathverse_testmini_text_only)
   - MathVerse Text Lite (mathverse_testmini_text_lite)
@@ -83,15 +51,9 @@
   - MMBench Chinese (mmbench_cn)
     - MMBench Chinese Dev (mmbench_cn_dev)
     - MMBench Chinese Test (mmbench_cn_test)
-<<<<<<< HEAD
 - [MME](https://github.com/BradyFU/Awesome-Multimodal-Large-Language-Models/tree/Evaluation) (mme)
 - [MMStar](https://github.com/MMStar-Benchmark/MMStar) (mmstar)
 - [MMUPD](https://huggingface.co/datasets/MM-UPD/MM-UPD) (mmupd)
-=======
-- MME (mme)
-- MMStar (mmstar)
-- MMUPD (mmupd)
->>>>>>> fe4951e9
   - MMUPD Base (mmupd_base)
     - MMAAD Base (mmaad_base)
     - MMIASD Base (mmiasd_base)
@@ -104,13 +66,8 @@
     - MMAAD Instruction (mmaad_instruction)
     - MMIASD Instruction (mmiasd_instruction)
     - MMIVQD Instruction (mmivqd_instruction)
-<<<<<<< HEAD
 - [MMVet](https://github.com/yuweihao/MM-Vet) (mmvet)
 - [Multilingual LlaVa Bench](https://huggingface.co/datasets/gagan3012/multilingual-llava-bench)
-=======
-- MMVet (mmvet)
-- Multilingual LlaVa Bench
->>>>>>> fe4951e9
   - llava_in_the_wild_arabic
   - llava_in_the_wild_bengali
   - llava_in_the_wild_chinese
@@ -120,27 +77,14 @@
   - llava_in_the_wild_russian
   - llava_in_the_wild_spanish
   - llava_in_the_wild_urdu
-<<<<<<< HEAD
 - [NoCaps](https://nocaps.org/) (nocaps)
   - NoCaps Validation (nocaps_val)
   - NoCaps Test (nocaps_test)
 - [OCRBench](https://github.com/Yuliang-Liu/MultimodalOCR) (ocrbench)
 - [OKVQA](https://okvqa.allenai.org/) (ok_vqa)
   - OKVQA Validation 2014 (ok_vqa_val2014)
-- [POPE](https://github.com/RUCAIBox/POPE) (pope)
-- [RealWorldQA](https://huggingface.co/datasets/xai-org/RealworldQA) (realworldqa)
-- [RefCOCO](https://github.com/lichengunc/refer) (refcoco)
-=======
-- NoCaps (nocaps)
-  - NoCaps Validation (nocaps_val)
-  - NoCaps Test (nocaps_test)
-- OCRBench (ocrbench)
-- OKVQA (ok_vqa)
-  - OKVQA Validation 2014 (ok_vqa_val2014)
 - POPE (pope)
-- RealWorldQA (realworldqa)
 - RefCOCO (refcoco)
->>>>>>> fe4951e9
   - refcoco_seg_test
   - refcoco_seg_val
   - refcoco_seg_testA
@@ -149,11 +93,7 @@
   - refcoco_bbox_val
   - refcoco_bbox_testA
   - refcoco_bbox_testB
-<<<<<<< HEAD
-- [RefCOCO+](https://github.com/lichengunc/refer) (refcoco+)
-=======
 - RefCOCO+ (refcoco+)
->>>>>>> fe4951e9
   - refcoco+\_seg
     - refcoco+\_seg_val
     - refcoco+\_seg_testA
@@ -162,48 +102,28 @@
     - refcoco+\_bbox_val
     - refcoco+\_bbox_testA
     - refcoco+\_bbox_testB
-<<<<<<< HEAD
-- [RefCOCOg](https://github.com/lichengunc/refer) (refcocog)
-=======
 - RefCOCOg (refcocog)
->>>>>>> fe4951e9
   - refcocog_seg_test
   - refcocog_seg_val
   - refcocog_bbox_test
   - refcocog_bbox_val
-<<<<<<< HEAD
-- [ScienceQA](https://scienceqa.github.io/) (scienceqa_full)
-=======
 - ScienceQA (scienceqa_full)
->>>>>>> fe4951e9
   - ScienceQA Full (scienceqa)
   - ScienceQA IMG (scienceqa_img)
 - [ScreenSpot](https://github.com/njucckevin/SeeClick) (screenspot)
   - ScreenSpot REC / Grounding (screenspot_rec)
   - ScreenSpot REG / Instruction Generation (screenspot_reg)
-<<<<<<< HEAD
 - [ST-VQA](https://rrc.cvc.uab.es/?ch=11) (stvqa)
 - [synthdog](https://github.com/clovaai/donut) (synthdog)
   - synthdog English (synthdog_en)
   - synthdog Chinese (synthdog_zh)
 - [TextCaps](https://textvqa.org/textcaps/) (textcaps)
-=======
-- ST-VQA (stvqa)
-- synthdog (synthdog)
-  - synthdog English (synthdog_en)
-  - synthdog Chinese (synthdog_zh)
-- TextCaps (textcaps)
->>>>>>> fe4951e9
   - TextCaps Validation (textcaps_val)
   - TextCaps Test (textcaps_test)
 - [TextVQA](https://textvqa.org/) (textvqa)
   - TextVQA Validation (textvqa_val)
   - TextVQA Test (textvqa_test)
-<<<<<<< HEAD
 - [VCR-Wiki](https://github.com/tianyu-z/VCR)
-=======
-- VCR-Wiki
->>>>>>> fe4951e9
   - VCR-Wiki English
     - VCR-Wiki English easy 100 (vcr_wiki_en_easy_100)
     - VCR-Wiki English easy 500 (vcr_wiki_en_easy_500)
@@ -218,13 +138,8 @@
     - VCR-Wiki Chinese hard 100 (vcr_wiki_zh_hard_100)
     - VCR-Wiki Chinese hard 500 (vcr_wiki_zh_hard_500)
     - VCR-Wiki Chinese hard (vcr_wiki_zh_hard)
-<<<<<<< HEAD
 - [VibeEval](https://github.com/reka-ai/reka-vibe-eval) (vibe_eval)
 - [VizWizVQA](https://vizwiz.org/tasks-and-datasets/vqa/) (vizwiz_vqa)
-=======
-- VibeEval (vibe_eval)
-- VizWizVQA (vizwiz_vqa)
->>>>>>> fe4951e9
   - VizWizVQA Validation (vizwiz_vqa_val)
   - VizWizVQA Test (vizwiz_vqa_test)
 - [VQAv2](https://visualqa.org/) (vqav2)
@@ -233,7 +148,6 @@
 - [WebSRC](https://x-lance.github.io/WebSRC/) (websrc)
   - WebSRC Validation (websrc_val)
   - WebSRC Test (websrc_test)
-<<<<<<< HEAD
 - [WildVision-Bench](https://github.com/WildVision-AI/WildVision-Bench) (wildvision)
   - WildVision 0617(wildvision_0617)
   - WildVision 0630 (wildvision_0630)
@@ -257,31 +171,6 @@
   - MMMU Validation (mmmu_val)
   - MMMU Test (mmmu_test)
 - [MMMU_Pro](https://huggingface.co/datasets/MMMU/MMMU_Pro)
-=======
-- WildVision-Bench (wildvision)
-  - WildVision 0617(wildvision_0617)
-  - WildVision 0630 (wildvision_0630)
-- SeedBench 2 Plus (seedbench_2_plus)
-
-## 2. Multi-image tasks:
-
-- CMMMU (cmmmu)
-  - CMMMU Validation (cmmmu_val)
-  - CMMMU Test (cmmmu_test)
-- HallusionBenchmark (hallusion_bench_image)
-- ICON-QA (iconqa)
-  - ICON-QA Validation (iconqa_val)
-  - ICON-QA Test (iconqa_test)
-- LLaVA-NeXT-Interleave-Bench (llava_interleave_bench)
-  - llava_interleave_bench_in_domain
-  - llava_interleave_bench_out_domain
-  - llava_interleave_bench_multi_view
-- MIRB-hf (mirb)
-- MMMU (mmmu)
-  - MMMU Validation (mmmu_val)
-  - MMMU Test (mmmu_test)
-- MMMU_Pro
->>>>>>> fe4951e9
   - MMMU Pro (mmmu_pro)
     - MMMU Pro Original (mmmu_pro_original)
     - MMMU Pro Vision (mmmu_pro_vision)
@@ -289,7 +178,6 @@
     - MMMU Pro Original COT (mmmu_pro_original_cot)
     - MMMU Pro Vision COT (mmmu_pro_vision_cot)
     - MMMU Pro Composite COT (mmmu_pro_composite_cot)
-<<<<<<< HEAD
 - [MMT Multiple Image](https://mmt-bench.github.io/) (mmt_mi)
   - MMT Multiple Image Validation (mmt_mi_val)
   - MMT Multiple Image Test (mmt_mi_test)
@@ -301,33 +189,16 @@
   - OlympiadBench Test English (olympiadbench_test_en)
   - OlympiadBench Test Chinese (olympiadbench_test_cn)
 - [Q-Bench](https://q-future.github.io/Q-Bench/) (qbenchs_dev)
-=======
-- MUIRBENCH (muirbench)
-- Multi-DocVQA (multidocvqa)
-  - Multi-DocVQA Validation (multidocvqa_val)
-  - Multi-DocVQA Test (multidocvqa_test)
-- OlympiadBench (olympiadbench)
-  - OlympiadBench Test English (olympiadbench_test_en)
-  - OlympiadBench Test Chinese (olympiadbench_test_cn)
-- Q-Bench (qbenchs_dev)
->>>>>>> fe4951e9
   - Q-Bench2-HF (qbench2_dev)
   - Q-Bench-HF (qbench_dev)
   - A-Bench-HF (abench_dev)
 
 ## 3. Videos tasks:
 
-<<<<<<< HEAD
 - [ActivityNet-QA](https://github.com/MILVLG/activitynet-qa) (activitynetqa_generation)
 - [SeedBench](https://github.com/AILab-CVC/SEED-Bench) (seedbench)
 - [SeedBench 2](https://github.com/AILab-CVC/SEED-Bench) (seedbench_2)
 - [CVRR-ES](https://github.com/mbzuai-oryx/CVRR-Evaluation-Suite) (cvrr)
-=======
-- ActivityNet-QA (activitynetqa_generation)
-- SeedBench (seedbench)
-- SeedBench 2 (seedbench_2)
-- CVRR-ES (cvrr)
->>>>>>> fe4951e9
   - cvrr_continuity_and_object_instance_count
   - cvrr_fine_grained_action_understanding
   - cvrr_interpretation_of_social_context
@@ -339,7 +210,6 @@
   - cvrr_time_order_understanding
   - cvrr_understanding_emotional_context
   - cvrr_unusual_and_physically_anomalous_activities
-<<<<<<< HEAD
 - [EgoSchema](https://github.com/egoschema/EgoSchema) (egoschema)
   - egoschema_mcppl
   - egoschema_subset_mcppl
@@ -350,15 +220,6 @@
   - MMT Validation (mmt_val)
   - MMT Test (mmt_test)
 - [MVBench](https://github.com/OpenGVLab/Ask-Anything/blob/main/video_chat2/MVBENCH.md) (mvbench)
-=======
-- EgoSchema (egoschema)
-  - egoschema_mcppl
-  - egoschema_subset_mcppl
-  - egoschema_subset
-- LongVideoBench
-- MLVU (mlvu)
-- MVBench (mvbench)
->>>>>>> fe4951e9
 
   - mvbench_action_sequence
   - mvbench_moving_count
@@ -381,7 +242,6 @@
   - mvbench_moving_attribute
   - mvbench_egocentric_navigation
 
-<<<<<<< HEAD
 - [NExT-QA](https://github.com/doc-doc/NExT-QA) (nextqa)
 
   - NExT-QA Multiple Choice Test (nextqa_mc_test)
@@ -389,15 +249,6 @@
   - NExT-QA Open Ended Test (nextqa_oe_test)
 
 - [PerceptionTest](https://github.com/google-deepmind/perception_test)
-=======
-- NExTQA (nextqa)
-
-  - NExTQA Multiple Choice Test (nextqa_mc_test)
-  - NExTQA Open Ended Validation (nextqa_oe_val)
-  - NExTQA Open Ended Test (nextqa_oe_test)
-
-- PerceptionTest
->>>>>>> fe4951e9
 
   - PerceptionTest Test
     - perceptiontest_test_mc
@@ -406,27 +257,18 @@
     - perceptiontest_val_mc
     - perceptiontest_val_mcppl
 
-<<<<<<< HEAD
 - [TempCompass](https://github.com/llyx97/TempCompass) (tempcompass)
-=======
-- TempCompass (tempcompass)
->>>>>>> fe4951e9
 
   - tempcompass_multi_choice
   - tempcompass_yes_no
   - tempcompass_caption_matching
   - tempcompass_captioning
 
-<<<<<<< HEAD
 - [Vatex](https://eric-xw.github.io/vatex-website/index.html) (vatex)
-=======
-- Vatex (vatex)
->>>>>>> fe4951e9
 
   - Vatex Chinese (vatex_val_zh)
   - Vatex Test (vatex_test)
 
-<<<<<<< HEAD
 - [VideoDetailDescription](https://huggingface.co/datasets/lmms-lab/VideoDetailCaption) (video_dc499)
 - [Video-ChatGPT](https://github.com/mbzuai-oryx/Video-ChatGPT) (videochatgpt)
   - Video-ChatGPT Generic (videochatgpt_gen)
@@ -434,15 +276,6 @@
   - Video-ChatGPT Consistency (videochatgpt_consistency)
 - [Video-MME](https://video-mme.github.io/) (videomme)
 - [VITATECS](https://github.com/lscpku/VITATECS) (vitatecs)
-=======
-- VideoDetailDescription (video_dc499)
-- VideoChatGPT (videochatgpt)
-  - VideoChatGPT Generic (videochatgpt_gen)
-  - VideoChatGPT Temporal (videochatgpt_temporal)
-  - VideoChatGPT Consistency (videochatgpt_consistency)
-- Video-MME (videomme)
-- VITATECS (vitatecs)
->>>>>>> fe4951e9
 
   - VITATECS Direction (vitatecs_direction)
   - VITATECS Intensity (vitatecs_intensity)
@@ -451,16 +284,11 @@
   - VITATECS Localization (vitatecs_localization)
   - VITATECS Type (vitatecs_type)
 
-<<<<<<< HEAD
 - [WorldQA](https://zhangyuanhan-ai.github.io/WorldQA/) (worldqa)
-=======
-- WorldQA (worldqa)
->>>>>>> fe4951e9
 
   - WorldQA Generation (worldqa_gen)
   - WorldQA Multiple Choice (worldqa_mc)
 
-<<<<<<< HEAD
 - [YouCook2](http://youcook2.eecs.umich.edu/) (youcook2_val)
 
 ## 4. Text Tasks
@@ -469,7 +297,4 @@
 - [HellaSwag](https://rowanzellers.com/hellaswag/) (hellaswag)
 - [IFEval](https://github.com/google-research/google-research/tree/master/instruction_following_eval) (ifeval)
 - [MMLU](https://github.com/hendrycks/test) (mmlu)
-- [MMLU_pro](https://github.com/TIGER-AI-Lab/MMLU-Pro) (mmlu_pro)
-=======
-- YouCook2 (youcook2_val)
->>>>>>> fe4951e9
+- [MMLU_pro](https://github.com/TIGER-AI-Lab/MMLU-Pro) (mmlu_pro)