--- conflicted
+++ resolved
@@ -9,24 +9,13 @@
 
 import numpy as np
 import sacrebleu
-<<<<<<< HEAD
-import sklearn.metrics
-import random
-import evaluate
-import torch
-import copy
-import re
-from lmms_eval.api.registry import register_metric, register_aggregation
-from loguru import logger as eval_logger
 import os
 import time
 from transformers import AutoTokenizer
-=======
 
 from lmms_eval.api.registry import register_aggregation, register_metric
 
 eval_logger = logging.getLogger("lm-eval")
->>>>>>> 7b51731b
 
 
 # Register Aggregations First
@@ -69,12 +58,8 @@
     unzipped_list = list(zip(*items))
     golds = unzipped_list[0]
     preds = unzipped_list[1]
-<<<<<<< HEAD
-    fscore = sklearn.metrics.f1_score(golds, preds)
-=======
     fscore = f1_score(golds, preds)
 
->>>>>>> 7b51731b
     return np.max(fscore)
 
 
