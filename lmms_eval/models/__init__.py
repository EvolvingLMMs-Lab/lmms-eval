--- conflicted
+++ resolved
@@ -63,13 +63,10 @@
     "xcomposer2_4KHD": "XComposer2_4KHD",
     "xcomposer2d5": "XComposer2D5",
     "egogpt": "EgoGPT",
-<<<<<<< HEAD
     "internvideo2_5": "InternVideo2_5",
     "videochat_flash": "VideoChat_Flash",
-=======
     "whisper": "Whisper",
     "whisper_vllm": "WhisperVllm",
->>>>>>> affb43ff
 }
 
 
