import importlib
import os
import hf_transfer
from loguru import logger
import sys

import hf_transfer

os.environ["HF_HUB_ENABLE_HF_TRANSFER"] = "1"

logger.remove()
logger.add(sys.stdout, level="WARNING")

AVAILABLE_MODELS = {
    "llava": "Llava",
    "qwen_vl": "Qwen_VL",
    "fuyu": "Fuyu",
    "batch_gpt4": "BatchGPT4",
    "gpt4v": "GPT4V",
    "hfmodel": "HFModel",
    "llama8b": "LLaMa8b",
    "llama70b": "LLaMa70b",
    "sambalingoja": "SambaLingoJA",
    "sambalingohu": "SambaLingoHU",
    "ocrgpt4": "OCRGPT4",
    "minicpm_v": "MiniCPM_V",
    "llava_vid": "LlavaVid",
    "videoChatGPT": "VideoChatGPT",
    "llama_vid": "LLaMAVid",
    "video_llava": "VideoLLaVA",
    "xcomposer2_4KHD": "XComposer2_4KHD",
    "claude": "Claude",
    "qwen_vl_api": "Qwen_VL_API",
    "llava_sglang": "LlavaSglang",
    "idefics2": "Idefics2",
    "internvl": "InternVLChat",
    "internvl2": "InternVL2",
    "gemini_api": "GeminiAPI",
    "reka": "Reka",
    "from_log": "FromLog",
    "mplug_owl_video": "mplug_Owl",
    "phi3v": "Phi3v",
    "tinyllava": "TinyLlava",
    "llava_hf": "LlavaHf",
    "longva": "LongVA",
<<<<<<< HEAD
    "paligemma": "PaliGemma"
    # "docowl": "DocOwl"
=======
    "llava_hf": "LlavaHf",
    "longva": "LongVA",
    "vila": "VILA",
>>>>>>> 47d8dd95
}

for model_name, model_class in AVAILABLE_MODELS.items():
    try:
        exec(f"from .{model_name} import {model_class}")
    except ImportError as e:
<<<<<<< HEAD
        # logger.warning(f"Failed to import {model_class} from {model_name}: {e}")
        pass
    
=======
        logger.warning(f"Failed to import {model_class} from {model_name}: {e}")

>>>>>>> 47d8dd95
if os.environ.get("LMMS_EVAL_PLUGINS", None):
    # Allow specifying other packages to import models from
    for plugin in os.environ["LMMS_EVAL_PLUGINS"].split(","):
        m = importlib.import_module(f"{plugin}.models")
        for model_name, model_class in getattr(m, "AVAILABLE_MODELS").items():
            try:
                exec(f"from {plugin}.models.{model_name} import {model_class}")
            except ImportError:
                logger.warning(f"Failed to import {model_class} from {model_name}")<|MERGE_RESOLUTION|>--- conflicted
+++ resolved
@@ -43,28 +43,17 @@
     "tinyllava": "TinyLlava",
     "llava_hf": "LlavaHf",
     "longva": "LongVA",
-<<<<<<< HEAD
-    "paligemma": "PaliGemma"
-    # "docowl": "DocOwl"
-=======
     "llava_hf": "LlavaHf",
     "longva": "LongVA",
     "vila": "VILA",
->>>>>>> 47d8dd95
 }
 
 for model_name, model_class in AVAILABLE_MODELS.items():
     try:
         exec(f"from .{model_name} import {model_class}")
     except ImportError as e:
-<<<<<<< HEAD
-        # logger.warning(f"Failed to import {model_class} from {model_name}: {e}")
-        pass
-    
-=======
         logger.warning(f"Failed to import {model_class} from {model_name}: {e}")
 
->>>>>>> 47d8dd95
 if os.environ.get("LMMS_EVAL_PLUGINS", None):
     # Allow specifying other packages to import models from
     for plugin in os.environ["LMMS_EVAL_PLUGINS"].split(","):
