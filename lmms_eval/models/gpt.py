import json
import os
import time
from typing import List, Tuple

import requests as url_requests
from accelerate import Accelerator, DistributedType
from tqdm import tqdm

from lmms_eval.api.instance import Instance
from lmms_eval.api.model import lmms
from lmms_eval.api.registry import register_model

API_TYPE = os.getenv("API_TYPE", "openai")
NUM_SECONDS_TO_SLEEP = 30
from loguru import logger as eval_logger
import weave

<<<<<<< HEAD
=======
if API_TYPE == "openai":
    API_URL = os.getenv("OPENAI_API_URL", "https://api.openai.com/v1/chat/completions")
    API_KEY = os.getenv("OPENAI_API_KEY", "YOUR_API_KEY")
    headers = {
        "Authorization": f"Bearer {API_KEY}",
        "Content-Type": "application/json",
    }
elif API_TYPE == "azure":
    API_URL = os.getenv("AZURE_ENDPOINT", "https://api.cognitive.microsoft.com/sts/v1.0/issueToken")
    API_KEY = os.getenv("AZURE_API_KEY", "YOUR_API_KEY")
    headers = {
        "api-key": API_KEY,
        "Content-Type": "application/json",
    }
    
@weave.op()
def request_sever(API_URL, headers, payload, timeout):
    response = url_requests.post(API_URL, headers=headers, json=payload, timeout=timeout)
    return response.json()
>>>>>>> d425bb07

@register_model("gpt")
class GPT(lmms):
    def __init__(
        self,
        model_version: str = "gpt-4o-mini",
        timeout: int = 120,
        continual_mode: bool = False,
        response_persistent_folder: str = None,
        api_url: str = None,
        api_key: str = None,
        api_type: str = "openai",
        **kwargs,
    ) -> None:
        super().__init__()
        self.model_version = model_version
        self.timeout = timeout
        self.continual_mode = continual_mode

        # 設置 API 相關配置
        self.api_type = api_type.lower()
        self.api_url = api_url or os.getenv("OPENAI_API_URL", "https://api.openai.com/v1/chat/completions")
        self.api_key = api_key or os.getenv("OPENAI_API_KEY", "YOUR_API_KEY")

        # 根據 API 類型設置 headers
        if self.api_type == "azure":
            self.headers = {
                "api-key": self.api_key,
                "Content-Type": "application/json",
            }
        else:  # 默認使用 openai 風格的 header
            self.headers = {
                "Authorization": f"Bearer {self.api_key}",
                "Content-Type": "application/json",
            }

        if self.continual_mode:
            if response_persistent_folder is None:
                raise ValueError("Continual mode requires a persistent path for the response. Please provide a valid path.")

            os.makedirs(response_persistent_folder, exist_ok=True)
            self.response_persistent_folder = response_persistent_folder
            self.response_persistent_file = os.path.join(self.response_persistent_folder, f"{self.model_version}_response.json")

            if os.path.exists(self.response_persistent_file):
                with open(self.response_persistent_file, "r") as f:
                    self.response_cache = json.load(f)
                self.cache_mode = "resume"
            else:
                self.response_cache = {}
                self.cache_mode = "start"

        accelerator = Accelerator()
        if accelerator.num_processes > 1:
            assert accelerator.distributed_type in [DistributedType.FSDP, DistributedType.MULTI_GPU, DistributedType.DEEPSPEED], "Unsupported distributed type provided. Only DDP and FSDP are supported."
            self.accelerator = accelerator
            if self.accelerator.is_local_main_process:
                eval_logger.info(f"Using {accelerator.num_processes} devices with data parallelism")
            self._rank = self.accelerator.local_process_index
            self._world_size = self.accelerator.num_processes
        else:
            self.accelerator = accelerator
            self._rank = self.accelerator.local_process_index
            self._world_size = self.accelerator.num_processes

        self.device = self.accelerator.device

    def generate_until(self, requests) -> List[str]:
        res = []
        pbar = tqdm(total=len(requests), disable=(self.rank != 0), desc="Model Responding")

        for contexts, gen_kwargs, _, doc_id, task, split in [reg.args for reg in requests]:
            if self.continual_mode is True and self.cache_mode == "resume":
                doc_uuid = f"{task}___{split}___{doc_id}"
                if doc_uuid in self.response_cache:
                    response_text = self.response_cache[doc_uuid]
                    if response_text:
                        res.append(response_text)
                        pbar.update(1)
                        continue

            payload = {
                "model": self.model_version if API_TYPE == "openai" else None,
                "messages": [{"role": "user", "content": contexts}],
            }

            if "max_new_tokens" not in gen_kwargs:
                gen_kwargs["max_new_tokens"] = 1024
            if gen_kwargs["max_new_tokens"] > 16384:
                gen_kwargs["max_new_tokens"] = 16384
            if "temperature" not in gen_kwargs:
                gen_kwargs["temperature"] = 0

            payload["max_tokens"] = gen_kwargs["max_new_tokens"]
            payload["temperature"] = gen_kwargs["temperature"]

            for attempt in range(5):
                try:
<<<<<<< HEAD
                    response = url_requests.post(
                        self.api_url,
                        headers=self.headers,
                        json=payload,
                        timeout=self.timeout
                    )
                    response_data = response.json()
=======
                    response_data = request_sever(API_URL, headers=headers, payload=payload, timeout=self.timeout)
>>>>>>> d425bb07
                    response_text = response_data["choices"][0]["message"]["content"].strip()
                    break

                except Exception as e:
                    try:
                        error_msg = response_data.json()
                    except:
                        error_msg = ""

                    eval_logger.info(f"Attempt {attempt + 1} failed with error: {str(e)}.\nReponse: {error_msg}")
                    if attempt <= 5:
                        time.sleep(NUM_SECONDS_TO_SLEEP)
                    else:
                        eval_logger.error(f"All 5 attempts failed. Last error message: {str(e)}.\nResponse: {response.json()}")
                        response_text = ""

            res.append(response_text)
            pbar.update(1)

            if self.continual_mode is True:
                doc_uuid = f"{task}___{split}___{doc_id}"
                self.response_cache[doc_uuid] = response_text
                with open(self.response_persistent_file, "w") as f:
                    json.dump(self.response_cache, f)

        pbar.close()
        return res

    def generate_until_multi_round(self, requests) -> List[str]:
        raise NotImplementedError("TODO: Implement multi-round generation for GPT")

    def loglikelihood(self, requests: List[Instance]) -> List[Tuple[float, bool]]:
        raise NotImplementedError("GPT not support loglikelihood")<|MERGE_RESOLUTION|>--- conflicted
+++ resolved
@@ -15,29 +15,6 @@
 NUM_SECONDS_TO_SLEEP = 30
 from loguru import logger as eval_logger
 import weave
-
-<<<<<<< HEAD
-=======
-if API_TYPE == "openai":
-    API_URL = os.getenv("OPENAI_API_URL", "https://api.openai.com/v1/chat/completions")
-    API_KEY = os.getenv("OPENAI_API_KEY", "YOUR_API_KEY")
-    headers = {
-        "Authorization": f"Bearer {API_KEY}",
-        "Content-Type": "application/json",
-    }
-elif API_TYPE == "azure":
-    API_URL = os.getenv("AZURE_ENDPOINT", "https://api.cognitive.microsoft.com/sts/v1.0/issueToken")
-    API_KEY = os.getenv("AZURE_API_KEY", "YOUR_API_KEY")
-    headers = {
-        "api-key": API_KEY,
-        "Content-Type": "application/json",
-    }
-    
-@weave.op()
-def request_sever(API_URL, headers, payload, timeout):
-    response = url_requests.post(API_URL, headers=headers, json=payload, timeout=timeout)
-    return response.json()
->>>>>>> d425bb07
 
 @register_model("gpt")
 class GPT(lmms):
@@ -136,7 +113,6 @@
 
             for attempt in range(5):
                 try:
-<<<<<<< HEAD
                     response = url_requests.post(
                         self.api_url,
                         headers=self.headers,
@@ -144,9 +120,6 @@
                         timeout=self.timeout
                     )
                     response_data = response.json()
-=======
-                    response_data = request_sever(API_URL, headers=headers, payload=payload, timeout=self.timeout)
->>>>>>> d425bb07
                     response_text = response_data["choices"][0]["message"]["content"].strip()
                     break
 
