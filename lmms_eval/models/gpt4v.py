--- conflicted
+++ resolved
@@ -47,13 +47,8 @@
     def __init__(
         self,
         model_version: str = "gpt-4-vision-preview",
-<<<<<<< HEAD
-        modality: str = "image",
-        max_frames_for_video: int = 10,
-=======
         modality: str = "video",
         max_frames_num: int = 10,
->>>>>>> c127872f
         timeout: int = 120,
         continual_mode: bool = False,
         response_persistent_folder: str = None,
