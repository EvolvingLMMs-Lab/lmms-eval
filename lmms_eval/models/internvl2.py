--- conflicted
+++ resolved
@@ -1,14 +1,8 @@
-<<<<<<< HEAD
-from typing import Any, Dict, List, Tuple, Union
-from lmms_eval.api.instance import Instance
-from decord import VideoReader, cpu
+import logging
 import dataclasses
-=======
-import logging
 from typing import List, Tuple
 
 import numpy as np
->>>>>>> 7b51731b
 import torch
 import torchvision.transforms as T
 from accelerate import Accelerator, DistributedType
@@ -20,13 +14,8 @@
 
 from lmms_eval.api.instance import Instance
 from lmms_eval.api.model import lmms
-<<<<<<< HEAD
 from enum import IntEnum, auto
-from tqdm import tqdm
-import logging
-=======
 from lmms_eval.api.registry import register_model
->>>>>>> 7b51731b
 
 eval_logger = logging.getLogger("eval_logger")
 
@@ -466,13 +455,8 @@
         super().__init__()
 
         self.path = pretrained
-<<<<<<< HEAD
-        self.model = AutoModel.from_pretrained(self.path, torch_dtype=torch.bfloat16, low_cpu_mem_usage=False, trust_remote_code=True).eval().cuda()
-        self.tokenizer = AutoTokenizer.from_pretrained(self.path, trust_remote_code=True)
-=======
         self._model = AutoModel.from_pretrained(self.path, torch_dtype=torch.bfloat16, low_cpu_mem_usage=True, trust_remote_code=True).eval().cuda()
         self._tokenizer = AutoTokenizer.from_pretrained(self.path, trust_remote_code=True)
->>>>>>> 7b51731b
 
         batch_size = int(batch_size)
         assert batch_size == 1, f"Batch size should be 1 for InternVL2, but got {batch_size}."
@@ -612,7 +596,6 @@
         return res
 
     def loglikelihood(self, requests: List[Instance]) -> List[Tuple[float, bool]]:
-<<<<<<< HEAD
         res = []
         pbar = tqdm(total=len(requests), disable=(self.rank != 0), desc="Model Responding")
 
@@ -681,9 +664,6 @@
             pbar.update(1)
         pbar.update(1)
         return res
-=======
-        assert False, "Not implemented yet."
 
     def generate_until_multi_round(self, requests) -> List[str]:
-        raise NotImplementedError("TODO: Implement multi-round generation for InternVL2")
->>>>>>> 7b51731b
+        raise NotImplementedError("TODO: Implement multi-round generation for InternVL2")