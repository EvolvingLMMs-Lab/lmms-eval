import torch

torch.backends.cuda.matmul.allow_tf32 = True


import copy
from tqdm import tqdm
from datetime import timedelta

from lmms_eval import utils
from lmms_eval.api.instance import Instance
from lmms_eval.api.model import lmms
from lmms_eval.api.registry import register_model
from lmms_eval.utils import stop_sequences_criteria

from accelerate import Accelerator, DistributedType, InitProcessGroupKwargs
from accelerate.state import AcceleratorState
from typing import List, Optional, Union, Tuple
from packaging import version
import warnings

warnings.filterwarnings("ignore")

from loguru import logger as eval_logger

try:
    from llava.model.builder import load_pretrained_model
    from llava.mm_utils import get_model_name_from_path, process_images, tokenizer_image_token
    from llava.constants import IMAGE_TOKEN_INDEX, DEFAULT_IMAGE_TOKEN
    from llava.conversation import conv_templates
except Exception as e:
    eval_logger.debug("LLaVA is not installed. Please install LLaVA to use this model.\nError: %s" % e)

# inference implementation for attention, can be "sdpa", "eager", "flash_attention_2". Seems FA2 is not effective during inference: https://discuss.huggingface.co/t/flash-attention-has-no-effect-on-inference/73453/5
# if is_flash_attn_2_available:
#     best_fit_attn_implementation = "flash_attention_2" # flash_attn has a bug that says: ERROR Error query and key must have the same dtype in generating

if version.parse(torch.__version__) >= version.parse("2.1.2"):
    best_fit_attn_implementation = "sdpa"
else:
    best_fit_attn_implementation = "eager"


@register_model("llava")
class Llava(lmms):
    """
    Llava Model
    """

    def __init__(
        self,
        pretrained: str = "liuhaotian/llava-v1.5-7b",
        truncation: Optional[bool] = True,
        device: Optional[str] = "cuda:0",
        batch_size: Optional[Union[int, str]] = 1,
        model_name=None,
        attn_implementation=best_fit_attn_implementation,
        device_map="cuda:0",
        conv_template="vicuna_v1",
        use_cache=True,
        truncate_context=False,  # whether to truncate the context in generation, set it False for LLaVA-1.6
        customized_config=None,  # ends in json
        **kwargs,
    ) -> None:
        super().__init__()
        # Do not use kwargs for now
        assert kwargs == {}, f"Unexpected kwargs: {kwargs}"

        accelerator_kwargs = InitProcessGroupKwargs(timeout=timedelta(weeks=52))
        accelerator = Accelerator(kwargs_handlers=[accelerator_kwargs])
        if accelerator.num_processes > 1:
            self._device = torch.device(f"cuda:{accelerator.local_process_index}")
            self.device_map = f"cuda:{accelerator.local_process_index}"
        elif accelerator.num_processes == 1 and device_map == "auto":
            self._device = torch.device(device)
            self.device_map = device_map
<<<<<<< HEAD
        llava_model_args = {}
        llava_model_args["attn_implementation"] = attn_implementation
        if customized_config:
=======
        else:
            self._device = torch.device(f"cuda:{accelerator.local_process_index}")
            self.device_map = f"cuda:{accelerator.local_process_index}"

        llava_model_args = {
            "multimodal": True,
        }
        if customized_config is not None:
>>>>>>> 36d46978
            llava_model_args["customized_config"] = customized_config
        if attn_implementation is not None:
            llava_model_args["attn_implementation"] = attn_implementation
        if "use_flash_attention_2" in kwargs:
            llava_model_args["use_flash_attention_2"] = kwargs["use_flash_attention_2"]
        model_name = model_name if model_name is not None else get_model_name_from_path(pretrained)
        try:
            # Try to load the model with the multimodal argument
            self._tokenizer, self._model, self._image_processor, self._max_length = load_pretrained_model(pretrained, None, model_name, device_map=self.device_map, **llava_model_args)
        except TypeError:
            # for older versions of LLaVA that don't have multimodal argument
            llava_model_args.pop("multimodal", None)
            self._tokenizer, self._model, self._image_processor, self._max_length = load_pretrained_model(pretrained, None, model_name, device_map=self.device_map, **llava_model_args)
        self._config = self._model.config
        self.model.eval()
        self.model.tie_weights()
        self.truncation = truncation
        self.batch_size_per_gpu = int(batch_size)
        self.conv_template = conv_template
        self.use_cache = use_cache
        self.truncate_context = truncate_context
        # assert self.batch_size_per_gpu == 1, "Llava currently does not support batched generation. See https://github.com/haotian-liu/LLaVA/issues/754. HF Llava also has this issue."
        if accelerator.num_processes > 1:
            assert accelerator.distributed_type in [DistributedType.FSDP, DistributedType.MULTI_GPU, DistributedType.DEEPSPEED], "Unsupported distributed type provided. Only DDP and FSDP are supported."
            # If you want to use DistributedType.DEEPSPEED, you have to run accelerate config before using the model
            # Also, you have to select zero stage 0 (equivalent to DDP) in order to make the prepare model works
            # I tried to set different parameters in the kwargs to let default zero 2 stage works, but it didn't work.
            if accelerator.distributed_type == DistributedType.DEEPSPEED:
                kwargs = {
                    "train_micro_batch_size_per_gpu": self.batch_size_per_gpu,
                    "train_batch_size": self.batch_size_per_gpu * accelerator.num_processes,
                }
                AcceleratorState().deepspeed_plugin.deepspeed_config_process(must_match=True, **kwargs)
                eval_logger.info("Detected that you are using DistributedType.DEEPSPEED. Make sure you run `accelerate config` and set zero stage to 0")

            if accelerator.distributed_type == DistributedType.FSDP or accelerator.distributed_type == DistributedType.DEEPSPEED:
                self._model = accelerator.prepare(self.model)
            else:
                self._model = accelerator.prepare_model(self.model, evaluation_mode=True)
            self.accelerator = accelerator
            if self.accelerator.is_local_main_process:
                eval_logger.info(f"Using {accelerator.num_processes} devices with data parallelism")
            self._rank = self.accelerator.local_process_index
            self._world_size = self.accelerator.num_processes
        elif accelerator.num_processes == 1 and device_map == "auto":
            eval_logger.info(f"Using {accelerator.num_processes} devices with tensor parallelism")
            self._rank = 0
            self._word_size = 1
        else:
            eval_logger.info(f"Using single device: {self._device}")
            self.model.to(self._device)
            self._rank = 0
            self._world_size = 1

    @property
    def config(self):
        # return the associated transformers.AutoConfig for the given pretrained model.
        return self._config

    @property
    def tokenizer(self):
        return self._tokenizer

    @property
    def model(self):
        # returns the model, unwrapping it if using Accelerate
        if hasattr(self, "accelerator"):
            return self.accelerator.unwrap_model(self._model)
        else:
            return self._model

    @property
    def eot_token_id(self):
        # we use EOT because end of *text* is more accurate for what we're doing than end of *sentence*
        return self.tokenizer.eos_token_id

    @property
    def max_length(self):
        return self._max_length

    def pad_sequence(self, input_ids, batch_first, padding_value):
        if self.tokenizer.padding_side == "left":
            input_ids = [torch.flip(_input_ids, [0]) for _input_ids in input_ids]
        input_ids = torch.nn.utils.rnn.pad_sequence(input_ids, batch_first=batch_first, padding_value=padding_value)
        if self.tokenizer.padding_side == "left":
            input_ids = torch.flip(input_ids, [1])
        return input_ids

    @property
    def batch_size(self):
        return self.batch_size_per_gpu

    @property
    def device(self):
        return self._device

    @property
    def rank(self):
        return self._rank

    @property
    def world_size(self):
        return self._world_size

    def tok_encode(self, string: str, left_truncate_len=None, add_special_tokens=None) -> List[int]:
        """ """
        add_special_tokens = False if add_special_tokens is None else add_special_tokens
        encoding = self.tokenizer.encode(string, add_special_tokens=add_special_tokens)
        # left-truncate the encoded context to be at most `left_truncate_len` tokens long
        if left_truncate_len:
            encoding = encoding[-left_truncate_len:]
        return encoding

    def tok_decode(self, tokens):
        try:
            return self.tokenizer.decode(tokens)
        except:
            return self.tokenizer.decode([tokens])

    def loglikelihood(self, requests: List[Instance]) -> List[Tuple[float, bool]]:
        # TODO
        res = []
        pbar = tqdm(total=len(requests), disable=(self.rank != 0), desc="Model Responding")

        for contexts, doc_to_target, doc_to_visual, doc_id, task, split in [reg.args for reg in requests]:
            # encode, pad, and truncate contexts for this batch
            if type(doc_to_target) == str:
                continuation = doc_to_target
            else:
                continuation = doc_to_target(self.task_dict[task][split][doc_id])
            visuals = [doc_to_visual(self.task_dict[task][split][doc_id])]
            visuals = self.flatten(visuals)
            image_sizes = [[visual.size[0], visual.size[1]] for visual in visuals]
            if visuals:
                image = process_images(visuals, self._image_processor, self._config)
                if type(image) is list:
                    image = [_image.to(dtype=torch.float16, device=self.device) for _image in image]
                else:
                    image = image.to(dtype=torch.float16, device=self.device)
            else:
                image = None

            prompts_input = contexts[0] if isinstance(contexts, list) else contexts

            if image is not None and len(image) != 0 and DEFAULT_IMAGE_TOKEN not in prompts_input:
                """
                Three senarios:
                1. No image, and there for, no image token should be added.
                2. image token is already specified in the context, so we don't need to add it.
                3. image token is not specified in the context and there is image inputs, so we need to add it. In this case, we add the image token at the beginning of the context and add a new line.
                """
                image_tokens = [DEFAULT_IMAGE_TOKEN] * len(visuals)
                image_tokens = " ".join(image_tokens)
                prompts_input = image_tokens + "\n" + (contexts[0] if isinstance(contexts, list) else contexts)

            # This is much safer for llama3, as we now have some object type in it
            if "llama_3" in self.conv_template:
                conv = copy.deepcopy(conv_templates[self.conv_template])
            else:
                conv = conv_templates[self.conv_template].copy()
            conv.append_message(conv.roles[0], prompts_input)
            conv.append_message(conv.roles[1], None)
            prompt = conv.get_prompt()
            pad_token_id = self.tokenizer.pad_token_id if self.tokenizer.pad_token_id is not None else self.tokenizer.eos_token_id
            contxt_id = tokenizer_image_token(prompt, self.tokenizer, IMAGE_TOKEN_INDEX, return_tensors="pt").unsqueeze(0).to(self.device)
            # Add the answer of the second role
            conv.messages[1][1] = continuation

            prompt = conv.get_prompt()
            input_ids = tokenizer_image_token(prompt, self.tokenizer, IMAGE_TOKEN_INDEX, return_tensors="pt").unsqueeze(0).to(self.device)
            labels = input_ids.clone()
            # Context part no need to calculate for loss
            labels[0, : contxt_id.shape[1]] = -100
            with torch.inference_mode():
                outputs = self.model(input_ids=input_ids, labels=labels, images=image, use_cache=True, image_sizes=image_sizes)
            loss = outputs["loss"]
            # loss = torch.exp(loss)
            logits = outputs["logits"]
            greedy_tokens = logits.argmax(dim=-1)
            cont_toks = input_ids[:, contxt_id.shape[1] :]  # [1, seq]
            greedy_tokens = greedy_tokens[:, contxt_id.shape[1] : input_ids.shape[1]]  # [1, seq]
            max_equal = (greedy_tokens == cont_toks).all()
            res.append((float(loss.item()), bool(max_equal)))
            pbar.update(1)
        pbar.close()
        return res

    def flatten(self, input):
        new_list = []
        for i in input:
            for j in i:
                new_list.append(j)
        return new_list

    def generate_until(self, requests: List[Instance]) -> List[str]:
        res = []

        def _collate(x):
            # the negative sign on len(toks) sorts descending - this has a few advantages:
            # - time estimates will always be over not underestimates, which is more useful for planning
            # - to know the size of a batch when going through the list, you know the first one is always the batch
            #   padded context length. this is useful to simplify the batching logic and more importantly to make
            #   automatic adaptive batches much much easier to implement
            # - any OOMs will happen right away rather than near the end
            toks = self.tok_encode(x[0])
            return -len(toks), x[0]

        # we group requests by their generation_kwargs,
        # so that we don't try to execute e.g. greedy sampling and temp=0.8 sampling
        # in the same batch.
        re_ords = utils.Collator([reg.args for reg in requests], _collate, grouping=True)
        chunks = re_ords.get_batched(n=self.batch_size, batch_fn=None)
        num_iters = len(requests) // self.batch_size if len(requests) % self.batch_size == 0 else len(requests) // self.batch_size + 1
        pbar = tqdm(total=num_iters, disable=(self.rank != 0), desc="Model Responding")
        for chunk in chunks:
            contexts, all_gen_kwargs, doc_to_visual, doc_id, task, split = zip(*chunk)
            task = task[0]
            split = split[0]
            batched_visuals = [doc_to_visual[0](self.task_dict[task][split][ids]) for ids in doc_id]  # [B, N]
            flattened_visuals = self.flatten(batched_visuals)  # [B*N]
            # we assume all gen kwargs in the batch are the same
            # this is safe to assume because the `grouper` object ensures it.
            gen_kwargs = all_gen_kwargs[0]

            # Set default values for until and max_new_tokens
            until = [self.tok_decode(self.eot_token_id)]

            # Update values from gen_kwargs if present
            if "until" in gen_kwargs:
                until = gen_kwargs.pop("until")
                if isinstance(until, str):
                    until = [until]
                elif not isinstance(until, list):
                    raise ValueError(f"Expected `gen_kwargs['until']` to be of type Union[str,list] but got {type(until)}")

            if "image_aspect_ratio" in gen_kwargs.keys() and "image_aspect_ratio" not in self._config.__dict__:
                # here we should pop it out of gen_kwargs so that it doesn't get passed to the model for next step of generation
                self._config.image_aspect_ratio = gen_kwargs.pop("image_aspect_ratio")
                eval_logger.info(f"Setting image aspect ratio: {self._config.image_aspect_ratio}")
            # encode, pad, and truncate contexts for this batch
<<<<<<< HEAD

            if visuals:
                image_tensor = process_images(visuals, self._image_processor, self._config)
=======
            if flattened_visuals:
                image_tensor = process_images(flattened_visuals, self._image_processor, self._config)
>>>>>>> 36d46978
                if type(image_tensor) is list:
                    image_tensor = [_image.to(dtype=torch.float16, device=self.device) for _image in image_tensor]
                else:
                    image_tensor = image_tensor.to(dtype=torch.float16, device=self.device)
            else:
                image_tensor = None

            # prompts_input = contexts[0]

            question_input = []

            for visual, context in zip(batched_visuals, contexts):
                if image_tensor is not None and len(image_tensor) != 0 and DEFAULT_IMAGE_TOKEN not in context:
                    """
                    Three senarios:
                    1. No image, and there for, no image token should be added.
                    2. image token is already specified in the context, so we don't need to add it.
                    3. image token is not specified in the context and there is image inputs, so we need to add it. In this case, we add the image token at the beginning of the context and add a new line.
                    """
                    image_tokens = [DEFAULT_IMAGE_TOKEN] * len(visual) if isinstance(visual, list) else [DEFAULT_IMAGE_TOKEN]
                    image_tokens = " ".join(image_tokens)
                    question = image_tokens + "\n" + context
                else:
                    question = context
                # This is much safer for llama3, as we now have some object type in it
                if "llama_3" in self.conv_template:
                    conv = copy.deepcopy(conv_templates[self.conv_template])
                else:
                    conv = conv_templates[self.conv_template].copy()
                conv.append_message(conv.roles[0], question)
                conv.append_message(conv.roles[1], None)
                prompt_question = conv.get_prompt()
                question_input.append(prompt_question)

            # input_ids = tokenizer_image_token(prompt, self.tokenizer, IMAGE_TOKEN_INDEX, return_tensors="pt").unsqueeze(0).to(self.device)
            # preconfigure gen_kwargs with defaults
            gen_kwargs["image_sizes"] = [flattened_visuals[idx].size for idx in range(len(flattened_visuals))]
            if "max_new_tokens" not in gen_kwargs:
                gen_kwargs["max_new_tokens"] = 1024
            if "temperature" not in gen_kwargs:
                gen_kwargs["temperature"] = 0
            if "top_p" not in gen_kwargs:
                gen_kwargs["top_p"] = None
            if "num_beams" not in gen_kwargs:
                gen_kwargs["num_beams"] = 1

            input_ids_list = [tokenizer_image_token(prompt, self.tokenizer, IMAGE_TOKEN_INDEX, return_tensors="pt") for prompt in question_input]
            pad_token_ids = self.tokenizer.pad_token_id if self.tokenizer.pad_token_id is not None else self.tokenizer.eos_token_id
            input_ids = self.pad_sequence(input_ids_list, batch_first=True, padding_value=pad_token_ids).to(self.device)
            attention_masks = input_ids.ne(pad_token_ids).to(self.device)
            # These steps are not in LLaVA's original code, but are necessary for generation to work
<<<<<<< HEAD
            # TODO: pay attention to this major generation step...
            # try:
            cont = self.model.generate(
                input_ids,
                attention_mask=attention_masks,
                pad_token_id=pad_token_ids,
                images=image_tensor,
                image_sizes=gen_kwargs["image_sizes"],
                do_sample=True if gen_kwargs["temperature"] > 0 else False,
                temperature=gen_kwargs["temperature"],
                top_p=gen_kwargs["top_p"],
                num_beams=gen_kwargs["num_beams"],
                max_new_tokens=gen_kwargs["max_new_tokens"],
                use_cache=self.use_cache,
            )
            text_outputs = self.tokenizer.batch_decode(cont, skip_special_tokens=True)
            # except Exception as e:
            #     eval_logger.error(f"Error {e} in generating")
            #     cont = ""
            #     text_outputs = [""]
=======
            # TODO: attention to this major generation step...
            try:
                cont = self.model.generate(
                    input_ids,
                    attention_mask=attention_masks,
                    pad_token_id=pad_token_ids,
                    images=image_tensor,
                    image_sizes=gen_kwargs["image_sizes"],
                    do_sample=True if gen_kwargs["temperature"] > 0 else False,
                    temperature=gen_kwargs["temperature"],
                    top_p=gen_kwargs["top_p"],
                    num_beams=gen_kwargs["num_beams"],
                    max_new_tokens=gen_kwargs["max_new_tokens"],
                    use_cache=self.use_cache,
                )
                text_outputs = self.tokenizer.batch_decode(cont, skip_special_tokens=True)
            except Exception as e:
                raise e
                eval_logger.error(f"Error {e} in generating")
                cont = ""
                text_outputs = [""]
>>>>>>> 36d46978

            # cont_toks_list = cont.tolist()
            # for cont_toks, context in zip(cont_toks_list, contexts):
            # discard context + left-padding toks if using causal decoder-only LMM
            # if self.truncate_context:
            #     cont_toks = cont_toks[input_ids.shape[1] :]
            # use secondary stop seqs to cut off should-have-been-stopped content post-hoc
            # if self.truncate_context:
            #     for term in until:
            #         if len(term) > 0:
            #             # ignore '' separator,
            #             # for seq2seq case where self.tok_decode(self.eot_token_id) = ''
            #             text_outputs = text_outputs.split(term)[0]
            res.extend(text_outputs)
            self.cache_hook.add_partial("generate_until", (context, gen_kwargs), text_outputs)
            pbar.update(1)
            # reorder this group of results back to original unsorted form
        res = re_ords.get_original(res)

        pbar.close()
        return res<|MERGE_RESOLUTION|>--- conflicted
+++ resolved
@@ -74,11 +74,6 @@
         elif accelerator.num_processes == 1 and device_map == "auto":
             self._device = torch.device(device)
             self.device_map = device_map
-<<<<<<< HEAD
-        llava_model_args = {}
-        llava_model_args["attn_implementation"] = attn_implementation
-        if customized_config:
-=======
         else:
             self._device = torch.device(f"cuda:{accelerator.local_process_index}")
             self.device_map = f"cuda:{accelerator.local_process_index}"
@@ -87,7 +82,6 @@
             "multimodal": True,
         }
         if customized_config is not None:
->>>>>>> 36d46978
             llava_model_args["customized_config"] = customized_config
         if attn_implementation is not None:
             llava_model_args["attn_implementation"] = attn_implementation
@@ -328,14 +322,8 @@
                 self._config.image_aspect_ratio = gen_kwargs.pop("image_aspect_ratio")
                 eval_logger.info(f"Setting image aspect ratio: {self._config.image_aspect_ratio}")
             # encode, pad, and truncate contexts for this batch
-<<<<<<< HEAD
-
-            if visuals:
-                image_tensor = process_images(visuals, self._image_processor, self._config)
-=======
             if flattened_visuals:
                 image_tensor = process_images(flattened_visuals, self._image_processor, self._config)
->>>>>>> 36d46978
                 if type(image_tensor) is list:
                     image_tensor = [_image.to(dtype=torch.float16, device=self.device) for _image in image_tensor]
                 else:
@@ -387,28 +375,6 @@
             input_ids = self.pad_sequence(input_ids_list, batch_first=True, padding_value=pad_token_ids).to(self.device)
             attention_masks = input_ids.ne(pad_token_ids).to(self.device)
             # These steps are not in LLaVA's original code, but are necessary for generation to work
-<<<<<<< HEAD
-            # TODO: pay attention to this major generation step...
-            # try:
-            cont = self.model.generate(
-                input_ids,
-                attention_mask=attention_masks,
-                pad_token_id=pad_token_ids,
-                images=image_tensor,
-                image_sizes=gen_kwargs["image_sizes"],
-                do_sample=True if gen_kwargs["temperature"] > 0 else False,
-                temperature=gen_kwargs["temperature"],
-                top_p=gen_kwargs["top_p"],
-                num_beams=gen_kwargs["num_beams"],
-                max_new_tokens=gen_kwargs["max_new_tokens"],
-                use_cache=self.use_cache,
-            )
-            text_outputs = self.tokenizer.batch_decode(cont, skip_special_tokens=True)
-            # except Exception as e:
-            #     eval_logger.error(f"Error {e} in generating")
-            #     cont = ""
-            #     text_outputs = [""]
-=======
             # TODO: attention to this major generation step...
             try:
                 cont = self.model.generate(
@@ -430,7 +396,6 @@
                 eval_logger.error(f"Error {e} in generating")
                 cont = ""
                 text_outputs = [""]
->>>>>>> 36d46978
 
             # cont_toks_list = cont.tolist()
             # for cont_toks, context in zip(cont_toks_list, contexts):
