import warnings
from typing import List, Optional, Tuple, Union

import numpy as np
import PIL
import torch
from accelerate import Accelerator, DistributedType
from accelerate.state import AcceleratorState
from decord import VideoReader, cpu
from tqdm import tqdm
from transformers import (
    AutoConfig,
    AutoProcessor,
    LlavaForConditionalGeneration,
    LlavaNextForConditionalGeneration,
)

from lmms_eval import utils
from lmms_eval.api.instance import Instance
from lmms_eval.api.model import lmms
from lmms_eval.api.registry import register_model

warnings.filterwarnings("ignore")

from loguru import logger as eval_logger

DEFAULT_IMAGE_TOKEN = "<image>"
DEFAULT_VIDEO_TOKEN = "<video>"

# Default chat for llava-hf/llava-1.5 models: https://huggingface.co/collections/llava-hf/llava-15-65f762d5b6941db5c2ba07e0
VICUNA_CHAT_TEMPLATE = "{% for message in messages %}{% if loop.index0 == 0 %}A chat between a curious user and an artificial intelligence assistant. The assistant gives helpful, detailed, and polite answers to the user's questions. USER: {{ message['content'] }} {% elif message['role'] == 'user' %}USER: {{ message['content'] }} {% else %} ASSISTANT: {{ message['content'] }}{{ eos_token }}{% endif %}{% endfor %}{% if add_generation_prompt %}{{ 'ASSISTANT:' }}{% endif %}"

model_map = {
    "llava": LlavaForConditionalGeneration,
    "llava_next": LlavaNextForConditionalGeneration,
}

try:
    from transformers import LlavaOnevisionForConditionalGeneration

    model_map["llava_onevision"] = LlavaOnevisionForConditionalGeneration
except Exception as e:
    eval_logger.debug("Transformers version does not support llava-onevision. Skipping.")


@register_model("llava_hf")
class LlavaHf(lmms):
    """
    Llava Model for Hugging Face Transformers: https://huggingface.co/docs/transformers/v4.39.3/en/model_doc/llava

    Adapted from the InstructBLIP model in lmms_eval/models/instructblip.py

    Example usage:

    accelerate launch --num_processes=8 --main_process_port 12345 -m lmms_eval \
        --model llava_hf \
        --model_args pretrained=llava-hf/llava-1.5-7b-hf \
        --tasks seedbench \
        --batch_size 1 \
        --output_path ./logs/ \
        --log_samples
    """

    def __init__(
        self,
        pretrained: str = "llava-hf/llava-1.5-7b-hf",
        revision: str = "main",
        device: str = "cuda",
        dtype: Optional[Union[str, torch.dtype]] = "auto",
        batch_size: int = 1,
        trust_remote_code: Optional[bool] = False,
        attn_implementation: Optional[str] = None,
        device_map: str = "",
        chat_template: Optional[str] = None,
        use_cache: bool = True,
<<<<<<< HEAD
        fast_tokenizer: Optional[bool] = None,
=======
        specified_eot_token_id: Optional[int] = None,
        max_frames_num: Optional[int] = 32,
>>>>>>> 7b51731b
        **kwargs,
    ) -> None:
        super().__init__()
        # Do not use kwargs for now
        assert kwargs == {}, f"Unexpected kwargs: {kwargs}"

        accelerator = Accelerator()
        if accelerator.num_processes > 1 and device_map == "":
            self._device = torch.device(f"cuda:{accelerator.local_process_index}")
            self.device_map = f"cuda:{accelerator.local_process_index}"
        else:
            self._device = torch.device(device)
            self.device_map = device_map
        if isinstance(dtype, str) and dtype != "auto":
            dtype = getattr(torch, dtype)

        config = AutoConfig.from_pretrained(pretrained)
        self.max_frames_num = max_frames_num
        model_type = getattr(config, "model_type", "llava")
        model_type = model_map[model_type]
        self._model = model_type.from_pretrained(pretrained, revision=revision, torch_dtype=dtype, device_map=self.device_map, trust_remote_code=trust_remote_code, attn_implementation=attn_implementation)

        self.pretrained = pretrained
        processor_kwargs = {"revision": revision, "trust_remote_code": trust_remote_code}
        if fast_tokenizer is not None:
            processor_kwargs["use_fast"] = fast_tokenizer
        # strange bug where even if you supply `use_fast=True`, the default value, to AutoProcessor,
        # the tokenizer will sometimes have the incorrect vocab size
        self._image_processor = AutoProcessor.from_pretrained(pretrained, **processor_kwargs)
        # Pad from left for batched generation: https://huggingface.co/docs/transformers/v4.39.3/en/model_doc/llava#usage-tips
        self._image_processor.tokenizer.padding_side = "left"
        self._tokenizer = self._image_processor.tokenizer
        self._config = self._model.config
        self.batch_size_per_gpu = int(batch_size)
        self.chat_template = chat_template
        self.use_cache = use_cache
        self.specified_eot_token_id = specified_eot_token_id
        if accelerator.num_processes > 1 and device_map == "":
            assert accelerator.distributed_type in [DistributedType.FSDP, DistributedType.MULTI_GPU, DistributedType.DEEPSPEED], "Unsupported distributed type provided. Only DDP and FSDP are supported."
            # If you want to use DistributedType.DEEPSPEED, you have to run accelerate config before using the model
            # Also, you have to select zero stage 0 (equivalent to DDP) in order to make the prepare model works
            # I tried to set different parameters in the kwargs to let default zero 2 stage works, but it didn't work.
            if accelerator.distributed_type == DistributedType.DEEPSPEED:
                kwargs = {
                    "train_micro_batch_size_per_gpu": self.batch_size_per_gpu,
                    "train_batch_size": self.batch_size_per_gpu * accelerator.num_processes,
                }
                AcceleratorState().deepspeed_plugin.deepspeed_config_process(must_match=True, **kwargs)
                eval_logger.info("Detected that you are using DistributedType.DEEPSPEED. Make sure you run `accelerate config` and set zero stage to 0")
            if accelerator.distributed_type == DistributedType.FSDP or accelerator.distributed_type == DistributedType.DEEPSPEED:
                self._model = accelerator.prepare(self.model)
            else:
                self._model = accelerator.prepare_model(self.model, evaluation_mode=True)
            self.accelerator = accelerator
            if self.accelerator.is_local_main_process:
                eval_logger.info(f"Using {accelerator.num_processes} devices with data parallelism")
            self._rank = self.accelerator.local_process_index
            self._world_size = self.accelerator.num_processes
        elif accelerator.num_processes == 1 and device_map == "auto":
            eval_logger.info(f"Using {accelerator.num_processes} devices with pipeline parallelism")
            self._rank = 0
            self._word_size = 1
        else:
            eval_logger.info(f"Using single device: {self._device}")
            self.model.to(self._device)
            self._rank = 0
            self._word_size = 1
        self.accelerator = accelerator

    @property
    def config(self):
        # return the associated transformers.AutoConfig for the given pretrained model.
        return self._config

    @property
    def tokenizer(self):
        return self._tokenizer

    @property
    def model(self):
        # returns the model, unwrapping it if using Accelerate
        if hasattr(self, "accelerator"):
            return self.accelerator.unwrap_model(self._model)
        else:
            return self._model

    @property
    def eot_token_id(self):
        # we use EOT because end of *text* is more accurate for what we're doing than end of *sentence*
        return self.tokenizer.eos_token_id

    @property
    def max_length(self):
        return self._max_length

    @property
    def batch_size(self):
        return self.batch_size_per_gpu

    @property
    def device(self):
        return self._device

    @property
    def rank(self):
        return self._rank

    @property
    def world_size(self):
        return self._world_size

    def tok_encode(self, string: str, left_truncate_len=None, add_special_tokens=None) -> List[int]:
        """ """
        add_special_tokens = False if add_special_tokens is None else add_special_tokens
        encoding = self.tokenizer.encode(string, add_special_tokens=add_special_tokens)
        # left-truncate the encoded context to be at most `left_truncate_len` tokens long
        if left_truncate_len:
            encoding = encoding[-left_truncate_len:]
        return encoding

    def tok_decode(self, tokens):
        return self.tokenizer.decode(tokens)

    def loglikelihood(self, requests: List[Instance]) -> List[Tuple[float, bool]]:
        res = []
        pbar = tqdm(total=len(requests), disable=(self.rank != 0), desc="Model Responding")

        for context, doc_to_target, doc_to_visual, doc_id, task, split in [reg.args for reg in requests]:
            # encode, pad, and truncate contexts for this batch
            if type(doc_to_target) == str:
                continuation = doc_to_target
            else:
                continuation = doc_to_target(self.task_dict[task][split][doc_id])
            visuals = [doc_to_visual(self.task_dict[task][split][doc_id])]
            visuals = self.flatten(visuals)

            image_tokens = [DEFAULT_IMAGE_TOKEN] * len(visuals)
            image_tokens = " ".join(image_tokens)
            context = f"{image_tokens}\n{context}"
            # Apply chat template
            messages = [{"role": "user", "content": context}, {"role": "assistant", "content": continuation}]
            if self.chat_template is not None:
                self.tokenizer.chat_template = self.chat_template
                prompt = self.tokenizer.apply_chat_template(messages[:-1], tokenize=False, add_generation_prompt=True)
                prompt_and_continuation = self.tokenizer.apply_chat_template(messages, tokenize=False, add_generation_prompt=False)
            elif self.tokenizer.chat_template is not None:
                prompt = self.tokenizer.apply_chat_template(messages[:-1], tokenize=False, add_generation_prompt=True)
                prompt_and_continuation = self.tokenizer.apply_chat_template(messages, tokenize=False, add_generation_prompt=False)
            else:
                self.tokenizer.chat_template = VICUNA_CHAT_TEMPLATE
                prompt = self.tokenizer.apply_chat_template(messages[:-1], tokenize=False, add_generation_prompt=True)
                prompt_and_continuation = self.tokenizer.apply_chat_template(messages, tokenize=False, add_generation_prompt=False)

            formatted_contexts = [prompt]
            formatted_continuation = [prompt_and_continuation]
            model_inputs = self._image_processor(text=formatted_continuation, images=visuals).to(self._device, self.model.dtype)
            labels = model_inputs["input_ids"].clone()
            contxt_id = self._image_processor(text=formatted_contexts, return_tensors="pt")["input_ids"]
            labels[0, : contxt_id.shape[1]] = -100

            if self.accelerator.is_main_process and doc_id % 100 == 0:
                eval_logger.debug(f"Prompt for doc ID {doc_id}:\n\n{formatted_contexts[0]}\n")
                eval_logger.debug(f"Prompt and continuation for doc ID {doc_id}:\n\n{formatted_continuation[0]}\n")

            with torch.inference_mode():
                outputs = self.model(**model_inputs, labels=labels)
            loss = outputs["loss"]
            logits = torch.nn.functional.log_softmax(outputs["logits"], dim=-1)
            greedy_tokens = logits.argmax(dim=-1)
            # account for the eos token
            cont_toks = model_inputs["input_ids"][:, contxt_id.shape[1] + 1 : -1]  # [1, seq]
            greedy_tokens = greedy_tokens[:, contxt_id.shape[1] + 1 : model_inputs["input_ids"].shape[1] - 1]  # [1, seq]
            greedy_logits = logits[:, contxt_id.shape[1] + 1 : model_inputs["input_ids"].shape[1] - 1]
            greedy_logits = torch.gather(greedy_logits, 2, greedy_tokens.unsqueeze(-1)).squeeze(-1)
            max_equal = (greedy_tokens == cont_toks).all()
            res.append((float(greedy_logits.sum()), bool(max_equal), self.tokenizer.decode(greedy_tokens[0])))
            pbar.update(1)

        pbar.close()
        return res

    def flatten(self, input):
        new_list = []
        for i in input:
            for j in i:
                new_list.append(j)
        return new_list

    def load_video(self, video_path, max_frames_num):
        if type(video_path) == str:
            vr = VideoReader(video_path, ctx=cpu(0))
        else:
            vr = VideoReader(video_path[0], ctx=cpu(0))
        total_frame_num = len(vr)
        uniform_sampled_frames = np.linspace(0, total_frame_num - 1, max_frames_num, dtype=int)
        frame_idx = uniform_sampled_frames.tolist()
        spare_frames = vr.get_batch(frame_idx).asnumpy()
        return spare_frames  # (frames, height, width, channels)

    def generate_until(self, requests: List[Instance]) -> List[str]:
        res = []

        def _collate(x):
            # the negative sign on len(toks) sorts descending - this has a few advantages:
            # - time estimates will always be over not underestimates, which is more useful for planning
            # - to know the size of a batch when going through the list, you know the first one is always the batch
            #   padded context length. this is useful to simplify the batching logic and more importantly to make
            #   automatic adaptive batches much much easier to implement
            # - any OOMs will happen right away rather than near the end
            toks = self.tok_encode(x[0])
            return -len(toks), x[0]

        # we group requests by their generation_kwargs,
        # so that we don't try to execute e.g. greedy sampling and temp=0.8 sampling
        # in the same batch.
        re_ords = utils.Collator([reg.args for reg in requests], _collate, grouping=True)
        chunks = re_ords.get_batched(n=self.batch_size, batch_fn=None)
        num_iters = len(requests) // self.batch_size if len(requests) % self.batch_size == 0 else len(requests) // self.batch_size + 1
        pbar = tqdm(total=num_iters, disable=(self.rank != 0), desc="Model Responding")
        for chunk in chunks:
            contexts, all_gen_kwargs, doc_to_visual, doc_id, task, split = zip(*chunk)
            task = task[0]
            split = split[0]
            visuals = [doc_to_visual[0](self.task_dict[task][split][ids]) for ids in doc_id]
            visuals = self.flatten(visuals)
            if len(visuals) == 0:
                task_type = "text"
            elif isinstance(visuals[0], PIL.Image.Image):
                task_type = "image"
            elif isinstance(visuals[0], str):
                task_type = "video"
            # we assume all gen kwargs in the batch are the same
            # this is safe to assume because the `grouper` object ensures it.
            gen_kwargs = all_gen_kwargs[0]

            # Set default values for until and max_new_tokens
            until = [self.tok_decode(self.eot_token_id)]

            # Update values from gen_kwargs if present
            if "until" in gen_kwargs:
                until = gen_kwargs.pop("until")
                if isinstance(until, str):
                    until = [until]
                elif not isinstance(until, list):
                    raise ValueError(f"Expected `gen_kwargs['until']` to be of type Union[str,list] but got {type(until)}")
            assert self.batch_size_per_gpu == 1, "Do not support batch_size_per_gpu > 1 for now"
            context = contexts[0]

            # Some benchmarks like MME do not contain image tokens, so we prepend them to the prompt.
            if DEFAULT_IMAGE_TOKEN not in context:
                if task_type == "image":
                    image_tokens = [DEFAULT_IMAGE_TOKEN] * len(visuals)
                elif task_type == "video":
                    image_tokens = [DEFAULT_VIDEO_TOKEN] * len(visuals)
                image_tokens = " ".join(image_tokens)
                context = f"{image_tokens}\n{context}"
            # Apply chat template
            messages = [{"role": "user", "content": context}]
            if self.chat_template is not None:
                self.tokenizer.chat_template = self.chat_template
                text = self.tokenizer.apply_chat_template(messages, tokenize=False, add_generation_prompt=True)
            elif self.tokenizer.chat_template is not None:
                text = self.tokenizer.apply_chat_template(messages, tokenize=False, add_generation_prompt=True)
            else:
                self.tokenizer.chat_template = VICUNA_CHAT_TEMPLATE
                text = self.tokenizer.apply_chat_template(messages, tokenize=False, add_generation_prompt=True)

            if self.accelerator.is_main_process and doc_id[0] % 100 == 0:
                eval_logger.debug(f"Prompt for doc ID {doc_id[0]}:\n\n{text}\n")

            if task_type == "video":
                try:
                    visuals = [self.load_video(visuals, self.max_frames_num)]
                except Exception as e:
                    res.append("")
                    eval_logger.info(f"Error {e} when loading video : {visuals}")
                    pbar.update(1)

            if task_type == "image":
                inputs = self._image_processor(images=visuals, text=text, return_tensors="pt").to(self._device, self.model.dtype)
            elif task_type == "video":
                inputs = self._image_processor(videos=visuals, text=text, return_tensors="pt").to(self._device, self.model.dtype)

            gen_kwargs["image_sizes"] = [visuals[idx].size for idx in range(len(visuals))]
            if "max_new_tokens" not in gen_kwargs:
                gen_kwargs["max_new_tokens"] = 1024
            if "temperature" not in gen_kwargs:
                gen_kwargs["temperature"] = 0
            if "top_p" not in gen_kwargs:
                gen_kwargs["top_p"] = None
            if "num_beams" not in gen_kwargs:
                gen_kwargs["num_beams"] = 1
            try:
                cont = self.model.generate(
                    **inputs,
                    do_sample=True if gen_kwargs["temperature"] > 0 else False,
                    temperature=gen_kwargs["temperature"],
                    top_p=gen_kwargs["top_p"],
                    num_beams=gen_kwargs["num_beams"],
                    max_new_tokens=gen_kwargs["max_new_tokens"],
                    use_cache=self.use_cache,
                    pad_token_id=self.tokenizer.eos_token_id,
                    eos_token_id=self.specified_eot_token_id,
                )
                cont = cont[:, inputs["input_ids"].shape[-1] :]
            except Exception as e:
                eval_logger.error(f"Error {e} in generating")
                cont = ""
<<<<<<< HEAD
            chat_template = self.chat_template if self.chat_template is not None else self.tokenizer.chat_template
            try:
                text_outputs = self.tokenizer.batch_decode(cont, skip_special_tokens=True)[0]
            except:
                breakpoint()
            if "ASSISTANT:" in chat_template:
                text_outputs = text_outputs.split("ASSISTANT:")[-1].strip()
            elif "<|assistant|>" in chat_template:
                text_outputs = text_outputs.split("<|assistant|>")[-1].strip()
            elif "[/INST]" in chat_template:
                text_outputs = text_outputs.split("[/INST]")[-1].strip()
            else:
                text_outputs = text_outputs.split("ASSISTANT:")[-1].strip()

=======
            text_outputs = self.tokenizer.batch_decode(cont, skip_special_tokens=True)[0]
>>>>>>> 7b51731b
            if self.accelerator.is_main_process and doc_id[0] % 100 == 0:
                eval_logger.debug(f"Generated text for doc ID {doc_id[0]}:\n\n{text_outputs}\n")

            res.append(text_outputs)
            self.cache_hook.add_partial("generate_until", (context, gen_kwargs), text_outputs)
            pbar.update(1)
        # reorder this group of results back to original unsorted form
        res = re_ords.get_original(res)

        pbar.close()
        return res

    def generate_until_multi_round(self, requests) -> List[str]:
        raise NotImplementedError("TODO: Implement multi-round generation for LLaVAHF")<|MERGE_RESOLUTION|>--- conflicted
+++ resolved
@@ -73,12 +73,9 @@
         device_map: str = "",
         chat_template: Optional[str] = None,
         use_cache: bool = True,
-<<<<<<< HEAD
         fast_tokenizer: Optional[bool] = None,
-=======
         specified_eot_token_id: Optional[int] = None,
         max_frames_num: Optional[int] = 32,
->>>>>>> 7b51731b
         **kwargs,
     ) -> None:
         super().__init__()
@@ -387,7 +384,6 @@
             except Exception as e:
                 eval_logger.error(f"Error {e} in generating")
                 cont = ""
-<<<<<<< HEAD
             chat_template = self.chat_template if self.chat_template is not None else self.tokenizer.chat_template
             try:
                 text_outputs = self.tokenizer.batch_decode(cont, skip_special_tokens=True)[0]
@@ -402,9 +398,6 @@
             else:
                 text_outputs = text_outputs.split("ASSISTANT:")[-1].strip()
 
-=======
-            text_outputs = self.tokenizer.batch_decode(cont, skip_special_tokens=True)[0]
->>>>>>> 7b51731b
             if self.accelerator.is_main_process and doc_id[0] % 100 == 0:
                 eval_logger.debug(f"Generated text for doc ID {doc_id[0]}:\n\n{text_outputs}\n")
 
