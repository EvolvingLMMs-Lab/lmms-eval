import copy
import math
from datetime import timedelta
from typing import List, Optional, Tuple, Union

import numpy as np
import torch
from accelerate import Accelerator, DistributedType, InitProcessGroupKwargs
from accelerate.state import AcceleratorState
from decord import VideoReader, cpu
from loguru import logger as eval_logger
from tqdm import tqdm
from transformers import AutoConfig

from lmms_eval.api.instance import Instance
from lmms_eval.api.model import lmms
from lmms_eval.api.registry import register_model
from lmms_eval.models.model_utils.load_video import read_video_pyav

try:
    from llavavid.constants import (
        DEFAULT_IM_END_TOKEN,
        DEFAULT_IM_START_TOKEN,
        DEFAULT_IMAGE_TOKEN,
        IGNORE_INDEX,
        IMAGE_TOKEN_INDEX,
    )
    from llavavid.conversation import SeparatorStyle, conv_templates
    from llavavid.mm_utils import (
        KeywordsStoppingCriteria,
        get_model_name_from_path,
        preprocess_llama3,
        preprocess_qwen,
        tokenizer_image_token,
        tokenizer_image_token_qwen_merge,
    )
    from llavavid.model.builder import load_pretrained_model
except ImportError:
    eval_logger.debug("LLaVA-Video is not installed. Please install LLaVA-Video to use this model.")

try:
    from llavavid.model.language_model.llava_qwen import LlavaQwenConfig

    AutoConfig.register("llava_qwen", LlavaQwenConfig)
except ImportError:
    eval_logger.debug("No Qwen for llava vid")

from llavavid.model.language_model.llava_llama import LlavaConfig

AutoConfig.register("llava_llama", LlavaConfig)


@register_model("llavavid")
class LlavaVid(lmms):
    """
    LlavaVid Model
    """

    def __init__(
        self,
        pretrained: str = "liuhaotian/llava-v1.5-7b",
        truncation: Optional[bool] = True,
        device: Optional[str] = "cuda:0",
        batch_size: Optional[Union[int, str]] = 1,
        attn_implementation=(
            "sdpa" if torch.__version__ >= "2.1.2" else "eager"
        ),  # inference implementation for attention, can be "sdpa", "eager", "flash_attention_2". Seems FA2 is not effective during inference: https://discuss.huggingface.co/t/flash-attention-has-no-effect-on-inference/73453/5
        device_map="cuda:0",
        conv_template="vicuna_v1",
        use_cache=True,
        truncate_context=False,  # whether to truncate the context in generation, set it False for LLaVA-1.6
        max_frames_num: int = 3,
        mm_resampler_type: str = "spatial_pool",
        mm_spatial_pool_stride: int = 2,
        mm_spatial_pool_out_channels: int = 1024,
        mm_spatial_pool_mode: str = "average",
        mm_newline_position: str = "grid",
        mm_pooling_position: str = "after",
        overwrite: bool = True,
        video_decode_backend: str = "pyav",
        delay_load: bool = False,
        tie_weights: bool = True,
        **kwargs,
    ) -> None:
        super().__init__()
        assert kwargs == {}, f"Unexpected kwargs: {kwargs}"

        accelerator_kwargs = InitProcessGroupKwargs(timeout=timedelta(weeks=52))
        accelerator = Accelerator(kwargs_handlers=[accelerator_kwargs])
        if accelerator.num_processes > 1:
            self._device = torch.device(f"cuda:{accelerator.local_process_index}")
            self.device_map = f"cuda:{accelerator.local_process_index}"
        elif accelerator.num_processes == 1 and device_map == "auto":
            self._device = torch.device(device)
            self.device_map = device_map
        else:
            self._device = torch.device(f"cuda:{accelerator.local_process_index}")
            self.device_map = f"cuda:{accelerator.local_process_index}"

        self.pretrained = pretrained
        self.model_name = get_model_name_from_path(pretrained)
        self.video_decode_backend = video_decode_backend
        # self._config = AutoConfig.from_pretrained(self.pretrained)
        self.overwrite = overwrite
        self.mm_resampler_type = mm_resampler_type
        self.mm_spatial_pool_stride = int(mm_spatial_pool_stride)
        self.mm_spatial_pool_out_channels = int(mm_spatial_pool_out_channels)
        self.mm_spatial_pool_mode = mm_spatial_pool_mode
        self.max_frames_num = int(max_frames_num)
        self.mm_resampler_location = mm_pooling_position
<<<<<<< HEAD
=======
        self.mm_newline_position = mm_newline_position
>>>>>>> 7adbd696
        self.delay_load = delay_load

        if self.overwrite == True:
            overwrite_config = {}
            overwrite_config["mm_resampler_type"] = self.mm_resampler_type
            overwrite_config["mm_spatial_pool_stride"] = self.mm_spatial_pool_stride
            overwrite_config["mm_spatial_pool_out_channels"] = self.mm_spatial_pool_out_channels
            overwrite_config["mm_spatial_pool_mode"] = self.mm_spatial_pool_mode
            overwrite_config["mm_pooling_position"] = self.mm_resampler_location
            overwrite_config["mm_newline_position"] = self.mm_newline_position
            overwrite_config["add_faster_video"] = False
            overwrite_config["delay_load"] = self.delay_load
            # overwrite_config["attn_implementation"] = attn_implementation

            cfg_pretrained = AutoConfig.from_pretrained(self.pretrained)

            if cfg_pretrained.architectures[0] == "LlavaLlamaForCausalLM":  # Ugly code, only used in  vicuna that needs ROPE
                if "224" in cfg_pretrained.mm_vision_tower:
                    least_token_number = self.max_frames_num * (16 // self.mm_spatial_pool_stride) ** 2 + 1000
                else:
                    least_token_number = self.max_frames_num * (24 // self.mm_spatial_pool_stride) ** 2 + 1000

                scaling_factor = math.ceil(least_token_number / 4096)
                if scaling_factor >= 2:
                    overwrite_config["rope_scaling"] = {"factor": float(scaling_factor), "type": "linear"}
                    overwrite_config["max_sequence_length"] = 4096 * scaling_factor
                    overwrite_config["tokenizer_model_max_length"] = 4096 * scaling_factor

            if "v1.5" in pretrained:  # A hardcode solution here to load v1.5 model, otherwise it will use LlavaConfig from hf transformers
                from llavavid.model.language_model.llava_llama import (
                    LlavaConfig,
                    LlavaLlamaForCausalLM,
                )
                from transformers import AutoTokenizer

                self._tokenizer = AutoTokenizer.from_pretrained(pretrained, use_fast=False)
                cfg_pretrained = LlavaConfig.from_pretrained(pretrained)
                if overwrite_config is not None:
                    eval_logger.log(f"Overwriting config with {overwrite_config}")
                    for k, v in overwrite_config.items():
                        setattr(cfg_pretrained, k, v)
                kwargs["torch_dtype"] = torch.float16
                self._model = LlavaLlamaForCausalLM.from_pretrained(pretrained, low_cpu_mem_usage=True, config=cfg_pretrained, device_map=self.device_map, **kwargs)
                vision_tower = self._model.get_vision_tower()
                if not vision_tower.is_loaded:
                    vision_tower.load_model(device_map=self.device_map)
                if self.device_map != "auto":
                    vision_tower.to(device="cuda", dtype=torch.float16)
                self._image_processor = vision_tower.image_processor

                if hasattr(self._model.config, "max_sequence_length"):
                    self._max_length = self._model.config.max_sequence_length
                else:
                    self._max_length = 2048
            else:
                self._tokenizer, self._model, self._image_processor, self._max_length = load_pretrained_model(pretrained, None, self.model_name, device_map=self.device_map, overwrite_config=overwrite_config)
        else:
            self._tokenizer, self._model, self._image_processor, self._max_length = load_pretrained_model(
                pretrained,
                None,
                self.model_name,
                device_map=self.device_map,
            )

        self._config = self._model.config
        self.model.eval()
        if tie_weights:
            self.model.tie_weights()
        self.truncation = truncation
        self.batch_size_per_gpu = int(batch_size)
        self.conv_template = conv_template
        self.use_cache = use_cache
        self.truncate_context = truncate_context
        # assert self.batch_size_per_gpu == 1, "Llava currently does not support batched generation. See https://github.com/haotian-liu/LLaVA/issues/754. HF Llava also has this issue."
        if accelerator.num_processes > 1:
            assert accelerator.distributed_type in [DistributedType.FSDP, DistributedType.MULTI_GPU, DistributedType.DEEPSPEED], "Unsupported distributed type provided. Only DDP and FSDP are supported."
            # If you want to use DistributedType.DEEPSPEED, you have to run accelerate config before using the model
            # Also, you have to select zero stage 0 (equivalent to DDP) in order to make the prepare model works
            # I tried to set different parameters in the kwargs to let default zero 2 stage works, but it didn't work.
            if accelerator.distributed_type == DistributedType.DEEPSPEED:
                kwargs = {
                    "train_micro_batch_size_per_gpu": self.batch_size_per_gpu,
                    "train_batch_size": self.batch_size_per_gpu * accelerator.num_processes,
                }
                AcceleratorState().deepspeed_plugin.deepspeed_config_process(must_match=True, **kwargs)
                eval_logger.info("Detected that you are using DistributedType.DEEPSPEED. Make sure you run `accelerate config` and set zero stage to 0")
            if accelerator.distributed_type == DistributedType.FSDP or accelerator.distributed_type == DistributedType.DEEPSPEED:
                self._model = accelerator.prepare(self.model)
            else:
                self._model = accelerator.prepare_model(self.model, evaluation_mode=True)
            self.accelerator = accelerator
            if self.accelerator.is_local_main_process:
                eval_logger.info(f"Using {accelerator.num_processes} devices with data parallelism")
            self._rank = self.accelerator.local_process_index
            self._world_size = self.accelerator.num_processes
        elif accelerator.num_processes == 1 and device_map == "auto":
            eval_logger.info(f"Using {accelerator.num_processes} devices with tensor parallelism")
            self._rank = 0
            self._word_size = 1
        else:
            eval_logger.info(f"Using single device: {self._device}")
            self.model.to(self._device)
            self._rank = 0
            self._world_size = 1

    @property
    def config(self):
        # return the associated transformers.AutoConfig for the given pretrained model.
        return self._config

    @property
    def tokenizer(self):
        return self._tokenizer

    @property
    def model(self):
        # returns the model, unwrapping it if using Accelerate
        if hasattr(self, "accelerator"):
            return self.accelerator.unwrap_model(self._model)
        else:
            return self._model

    @property
    def eot_token_id(self):
        # we use EOT because end of *text* is more accurate for what we're doing than end of *sentence*
        return self.tokenizer.eos_token_id

    @property
    def max_length(self):
        return self._max_length

    def pad_sequence(self, input_ids, batch_first, padding_value):
        if self.tokenizer.padding_side == "left":
            input_ids = [torch.flip(_input_ids, [0]) for _input_ids in input_ids]
        input_ids = torch.nn.utils.rnn.pad_sequence(input_ids, batch_first=batch_first, padding_value=padding_value)
        if self.tokenizer.padding_side == "left":
            input_ids = torch.flip(input_ids, [1])
        return input_ids

    @property
    def batch_size(self):
        return self.batch_size_per_gpu

    @property
    def device(self):
        return self._device

    @property
    def rank(self):
        return self._rank

    @property
    def world_size(self):
        return self._world_size

    def tok_encode(self, string: str, left_truncate_len=None, add_special_tokens=None) -> List[int]:
        """ """
        add_special_tokens = False if add_special_tokens is None else add_special_tokens
        encoding = self.tokenizer.encode(string, add_special_tokens=add_special_tokens)
        # left-truncate the encoded context to be at most `left_truncate_len` tokens long
        if left_truncate_len:
            encoding = encoding[-left_truncate_len:]
        return encoding

    def load_video(self, video_path, max_frames_num):
        vr = VideoReader(video_path, ctx=cpu(0))
        total_frame_num = len(vr)
        # fps = round(vr.get_avg_fps())
        # frame_idx = [i for i in range(0, len(vr), fps)]
        uniform_sampled_frames = np.linspace(0, total_frame_num - 1, max_frames_num, dtype=int)
        frame_idx = uniform_sampled_frames.tolist()
        spare_frames = vr.get_batch(frame_idx).asnumpy()
        return spare_frames  # (frames, height, width, channels)

    def tok_decode(self, tokens):
        return self.tokenizer.decode(tokens)

    def loglikelihood(self, requests: List[Instance]) -> List[Tuple[float, bool]]:
        res = []
        pbar = tqdm(total=len(requests), disable=(self.rank != 0), desc="Model Responding")

        for contexts, doc_to_target, doc_to_visual, doc_id, task, split in [reg.args for reg in requests]:
            # encode, pad, and truncate contexts for this batch
            if type(doc_to_target) == str:
                continuation = doc_to_target
            else:
                continuation = doc_to_target(self.task_dict[task][split][doc_id])
            visuals = [doc_to_visual(self.task_dict[task][split][doc_id])]
            visuals = self.flatten(visuals)
            videos = []
            for visual in visuals:
                video = self.load_video(visual, self.max_frames_num)
                video = self._image_processor.preprocess(video, return_tensors="pt")["pixel_values"].half().cuda()
                videos.append(video)

            qs = contexts
            if self.model.config.mm_use_im_start_end:
                qs = DEFAULT_IM_START_TOKEN + DEFAULT_IMAGE_TOKEN + DEFAULT_IM_END_TOKEN + "\n" + qs
            else:
                qs = DEFAULT_IMAGE_TOKEN + "\n" + qs

            conv = conv_templates[self.conv_template].copy()
            conv.append_message(conv.roles[0], qs)
            conv.append_message(conv.roles[1], None)
            prompt = conv.get_prompt()

            contxt_id = tokenizer_image_token(prompt, self.tokenizer, IMAGE_TOKEN_INDEX, return_tensors="pt").unsqueeze(0).to(self.device)

            conv = conv_templates[self.conv_template].copy()
            conv.append_message(conv.roles[0], qs)
            conv.append_message(conv.roles[1], continuation)
            prompt = conv.get_prompt()

            input_ids = tokenizer_image_token(prompt, self.tokenizer, IMAGE_TOKEN_INDEX, return_tensors="pt").unsqueeze(0).cuda()
            attention_masks = input_ids.ne(self.tokenizer.pad_token_id).long().cuda()

            labels = input_ids.clone()
            # Context part no need to calculate for loss
            labels[0, : contxt_id.shape[1]] = -100

            with torch.inference_mode():
                outputs = self.model(input_ids=input_ids, labels=labels, images=videos, modalities="video")

            loss = outputs["loss"]
            # loss = torch.exp(loss)
            logits = outputs["logits"]
            greedy_tokens = logits.argmax(dim=-1)
            cont_toks = input_ids[:, contxt_id.shape[1] :]  # [1, seq]
            greedy_tokens = greedy_tokens[:, contxt_id.shape[1] : input_ids.shape[1]]  # [1, seq]
            max_equal = (greedy_tokens == cont_toks).all()
            res.append((float(loss.item()), bool(max_equal)))
            pbar.update(1)
        pbar.close()
        return res

    def flatten(self, input):
        new_list = []
        for i in input:
            for j in i:
                new_list.append(j)
        return new_list

    def generate_until(self, requests) -> List[str]:
        res = []
        pbar = tqdm(total=len(requests), disable=(self.rank != 0), desc="Model Responding")

        for contexts, gen_kwargs, doc_to_visual, doc_id, task, split in [reg.args for reg in requests]:
            # encode, pad, and truncate contexts for this batch
            visuals = [doc_to_visual(self.task_dict[task][split][doc_id])]
            visuals = self.flatten(visuals)
            videos = []
            try:
                for visual in visuals:
                    if self.video_decode_backend == "decord":
                        video = self.load_video(visual, self.max_frames_num)
                    elif self.video_decode_backend == "pyav":
                        video = read_video_pyav(visual, num_frm=self.max_frames_num)
                    # video = self.load_video(visual, self.max_frames_num)
                    video = self._image_processor.preprocess(video, return_tensors="pt")["pixel_values"].half().cuda()
                    videos.append(video)
            except Exception as e:
                eval_logger.info(f"{e}")
                eval_logger.info(f"Video {visuals} can not load, check the source")
                video_path = "\n".join(visuals)
                res.append(f"Video {video_path} can not load, check the source")
                pbar.update(1)
                continue

            qs = contexts
            if self.model.config.mm_use_im_start_end:
                qs = DEFAULT_IM_START_TOKEN + DEFAULT_IMAGE_TOKEN + DEFAULT_IM_END_TOKEN + "\n" + qs
            else:
                qs = DEFAULT_IMAGE_TOKEN * len(videos) + "\n" + qs

            # This is much safer for llama3, as we now have some object type in it
            if "llama_3" in self.conv_template:
                conv = copy.deepcopy(conv_templates[self.conv_template])
            else:
                conv = conv_templates[self.conv_template].copy()

            conv.append_message(conv.roles[0], qs)
            conv.append_message(conv.roles[1], None)
            prompt = conv.get_prompt()

            input_ids = tokenizer_image_token(prompt, self.tokenizer, IMAGE_TOKEN_INDEX, return_tensors="pt").unsqueeze(0).cuda()
            pad_token_ids = self.tokenizer.pad_token_id if self.tokenizer.pad_token_id is not None else self.tokenizer.eos_token_id
            if "llama_3" in self.conv_template:
                pad_token_ids = 0  # lmms-lab/llama3-llava-8b is trained on this pad token id. You may need to customize this for other models.
            attention_masks = input_ids.ne(pad_token_ids).long().cuda()

            stop_str = conv.sep if conv.sep_style != SeparatorStyle.TWO else conv.sep2
            keywords = [stop_str]
            stopping_criteria = KeywordsStoppingCriteria(keywords, self.tokenizer, input_ids)

            cur_prompt = contexts

            if "max_new_tokens" not in gen_kwargs:
                gen_kwargs["max_new_tokens"] = 1024
            if "temperature" not in gen_kwargs:
                gen_kwargs["temperature"] = 0
            if "top_p" not in gen_kwargs:
                gen_kwargs["top_p"] = None
            if "num_beams" not in gen_kwargs:
                gen_kwargs["num_beams"] = 1
            with torch.inference_mode():
                output_ids = self.model.generate(
                    inputs=input_ids,
                    images=videos,
                    attention_mask=attention_masks,
                    modalities="video",
                    use_cache=self.use_cache,
                    stopping_criteria=[stopping_criteria],
                    do_sample=True if gen_kwargs["temperature"] > 0 else False,
                    temperature=gen_kwargs["temperature"],
                    top_p=gen_kwargs["top_p"],
                    num_beams=gen_kwargs["num_beams"],
                    max_new_tokens=gen_kwargs["max_new_tokens"],
                )
                # output_ids = model.generate(inputs=input_ids, images=video, attention_mask=attention_masks, modalities="video", do_sample=True, temperature=0.2, use_cache=True, stopping_criteria=[stopping_criteria])

            outputs = self.tokenizer.batch_decode(output_ids, skip_special_tokens=True)[0].strip()
            res.append(outputs)
            pbar.update(1)
        return res<|MERGE_RESOLUTION|>--- conflicted
+++ resolved
@@ -108,10 +108,7 @@
         self.mm_spatial_pool_mode = mm_spatial_pool_mode
         self.max_frames_num = int(max_frames_num)
         self.mm_resampler_location = mm_pooling_position
-<<<<<<< HEAD
-=======
         self.mm_newline_position = mm_newline_position
->>>>>>> 7adbd696
         self.delay_load = delay_load
 
         if self.overwrite == True:
