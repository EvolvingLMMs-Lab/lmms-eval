--- conflicted
+++ resolved
@@ -295,7 +295,6 @@
 
             texts = self.processor.apply_chat_template(batched_messages, tokenize=False, add_generation_prompt=True)
             image_inputs, video_inputs = process_vision_info(batched_messages)
-<<<<<<< HEAD
             # if video_inputs is not None:
             #     total_frames = video_inputs[0].shape[0]
             #     indices = np.linspace(0, total_frames - 1, self.max_num_frames, dtype=int)
@@ -308,20 +307,6 @@
             #     video_inputs[0] = video_inputs[0][indices]
             inputs = self.processor(text=texts, images=image_inputs, videos=video_inputs, padding=True, return_tensors="pt")
 
-=======
-            if video_inputs is not None:
-                total_frames = video_inputs[0].shape[0]
-                indices = np.linspace(0, total_frames - 1, self.max_num_frames, dtype=int)
-                # Ensure unique indices if linspace produces duplicates for few frames
-                indices = np.unique(indices)
-                # Append the last frame index if not already included
-                if total_frames - 1 not in indices:
-                    indices = np.append(indices, total_frames - 1)
-                    indices = np.unique(indices)  # Ensure uniqueness again
-                video_inputs[0] = video_inputs[0][indices]
-            padding_side = "left" if self.batch_size > 1 else "right"
-            inputs = self.processor(text=texts, images=image_inputs, videos=video_inputs, padding=True, padding_side=padding_side, return_tensors="pt")
->>>>>>> c75f1a4e
             if self.device_map == "auto":
                 inputs = inputs.to("cuda")
             else:
