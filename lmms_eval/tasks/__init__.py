# credit to https://github.com/EleutherAI/lm-evaluation-harness
import collections
import inspect
import logging
import os
from functools import partial
from typing import Dict, List, Mapping, Optional, Union

from loguru import logger as eval_logger

from lmms_eval import utils
from lmms_eval.api.group import ConfigurableGroup, GroupConfig
from lmms_eval.api.task import ConfigurableTask, Task
from lmms_eval.evaluator_utils import get_subtask_list

GROUP_ONLY_KEYS = list(GroupConfig().to_dict().keys())


class TaskManager:
    """TaskManager indexes all tasks from the default `lmms_eval/tasks/`
    and an optional directory if provided.

    """

    def __init__(
        self,
        verbosity="INFO",
        include_path: Optional[Union[str, List]] = None,
        include_defaults: bool = True,
        model_name: Optional[str] = None,
    ) -> None:
        self.verbosity = verbosity
        self.include_path = include_path
        self.logger = eval_logger
        self.model_name = model_name

        self._task_index = self.initialize_tasks(include_path=include_path, include_defaults=include_defaults)
        self._all_tasks = sorted(list(self._task_index.keys()))

        self._all_groups = sorted([x for x in self._all_tasks if self._task_index[x]["type"] == "group"])
        self._all_subtasks = sorted([x for x in self._all_tasks if self._task_index[x]["type"] == "task"])
        self._all_tags = sorted([x for x in self._all_tasks if self._task_index[x]["type"] == "tag"])

        self.task_group_map = collections.defaultdict(list)

    def initialize_tasks(
        self,
        include_path: Optional[Union[str, List]] = None,
        include_defaults: bool = True,
    ):
        """Creates a dictionary of tasks index.

        :param include_path: Union[str, List] = None
            An additional path to be searched for tasks recursively.
            Can provide more than one such path as a list.
        :param include_defaults: bool = True
            If set to false, default tasks (those in lmms_eval/tasks/) are not indexed.
        :return
            Dictionary of task names as key and task metadata
        """
        if include_defaults:
            all_paths = [os.path.dirname(os.path.abspath(__file__)) + "/"]
        else:
            all_paths = []
        if include_path is not None:
            if isinstance(include_path, str):
                include_path = [include_path]
            all_paths.extend(include_path)

        task_index = {}
        for task_dir in all_paths:
            tasks = self._get_task_and_group(task_dir)
            task_index = {**tasks, **task_index}

        return task_index

    @property
    def all_tasks(self):
        return self._all_tasks

    @property
    def all_groups(self):
        return self._all_groups

    @property
    def all_subtasks(self):
        return self._all_subtasks

    @property
    def all_tags(self):
        return self._all_tags

    @property
    def task_index(self):
        return self._task_index

    def list_all_tasks(self, list_groups=True, list_tags=True, list_subtasks=True) -> str:
        from pytablewriter import MarkdownTableWriter

        def sanitize_path(path):
            # don't print full path if we are within the lmms_eval/tasks dir !
            # if we aren't though, provide the full path.
            if "lmms_eval/tasks/" in path:
                return "lmms_eval/tasks/" + path.split("lmms_eval/tasks/")[-1]
            else:
                return path

        group_table = MarkdownTableWriter()
        group_table.headers = ["Group", "Config Location"]
        gt_values = []
        for g in self.all_groups:
            path = self.task_index[g]["yaml_path"]
            if path == -1:
                path = "---"
            else:
                path = sanitize_path(path)
            gt_values.append([g, path])
        group_table.value_matrix = gt_values

        tag_table = MarkdownTableWriter()
        tag_table.headers = ["Tag"]
        tag_table.value_matrix = [[t] for t in self.all_tags]

        subtask_table = MarkdownTableWriter()
        subtask_table.headers = ["Task", "Config Location", "Output Type"]
        st_values = []
        for t in self.all_subtasks:
            path = self.task_index[t]["yaml_path"]

            output_type = ""

            # read the yaml file to determine the output type
            if path != -1:
                config = utils.load_yaml_config(path, mode="simple")
                if "output_type" in config:
                    output_type = config["output_type"]
                elif "include" in config:  # if no output type, check if there is an include with an output type
                    include_path = path.split("/")[:-1] + config["include"]
                    include_config = utils.load_yaml_config(include_path, mode="simple")
                    if "output_type" in include_config:
                        output_type = include_config["output_type"]

            if path == -1:
                path = "---"
            else:
                path = sanitize_path(path)
            st_values.append([t, path, output_type])
        subtask_table.value_matrix = st_values

        result = "\n"
        if list_groups:
            result += group_table.dumps() + "\n\n"
        if list_tags:
            result += tag_table.dumps() + "\n\n"
        if list_subtasks:
            result += subtask_table.dumps() + "\n\n"
        return result

    def match_tasks(self, task_list):
        return utils.pattern_match(task_list, self.all_tasks)

    def _name_is_registered(self, name) -> bool:
        if name in self.all_tasks:
            return True
        return False

    def _name_is_task(self, name) -> bool:
        if self._name_is_registered(name) and (self.task_index[name]["type"] == "task"):
            return True
        return False

    def _name_is_tag(self, name) -> bool:
        if self._name_is_registered(name) and (self.task_index[name]["type"] == "tag"):
            return True
        return False

    def _name_is_group(self, name) -> bool:
        if self._name_is_registered(name) and (self.task_index[name]["type"] == "group"):
            return True
        return False

    def _name_is_python_task(self, name):
        if self._name_is_registered(name) and (self.task_index[name]["type"] == "python_task"):
            return True
        return False

    def _config_is_task(self, config) -> bool:
        if ("task" in config) and isinstance(config["task"], str):
            return True
        return False

    def _config_is_group(self, config) -> bool:
        if ("task" in config) and isinstance(config["task"], list):
            return True
        return False

    def _config_is_python_task(self, config) -> bool:
        if "class" in config:
            return True
        return False

    def _get_yaml_path(self, name):
        if name not in self.task_index:
            raise ValueError
        return self.task_index[name]["yaml_path"]

    def _get_config(self, name):
        if name not in self.task_index:
            raise ValueError
        yaml_path = self._get_yaml_path(name)
        if yaml_path == -1:
            return {}
        else:
            return utils.load_yaml_config(yaml_path, mode="full")

    def _get_tasklist(self, name):
        if self._name_is_task(name):
            raise ValueError
        return self.task_index[name]["task"]

    def _process_alias(self, config, group=None):
        # If the group is not the same as the original
        # group which the group alias was intended for,
        # Set the group_alias to None instead.
        if ("group_alias" in config) and ("group" in config) and group is not None:
            if config["group"] != group:
                config["group_alias"] = None
        return config

    def _class_has_config_in_constructor(self, cls):
        constructor = getattr(cls, "__init__", None)
        return "config" in inspect.signature(constructor).parameters if constructor else False

    def _load_individual_task_or_group(
        self,
        name_or_config: Optional[Union[str, dict]] = None,
        parent_name: Optional[str] = None,
        update_config: Optional[dict] = None,
    ) -> Mapping:
        def _load_task(config, task):
            if "include" in config:
                config = {
                    **utils.load_yaml_config(
                        yaml_path=None,
                        yaml_config={"include": config.pop("include")},
                        mode="full",
                    ),
                    **config,
                }
            if self._config_is_python_task(config):
                if self._class_has_config_in_constructor(config["class"]):
                    task_object = config["class"](config=config)
                else:
                    task_object = config["class"]()
                if isinstance(task_object, ConfigurableTask):
                    # very scuffed: set task name here. TODO: fixme?
                    task_object.config.task = config["task"]
            else:
                task_object = ConfigurableTask(config=config, model_name=self.model_name)

            return {task: task_object}

        def _get_group_and_subtask_from_config(config):
            group_name = ConfigurableGroup(config=config)
            subtask_list = []
            for task in group_name.config["task"]:
                if isinstance(task, str) and self._name_is_tag(task):
                    subtask_list.extend(self._get_tasklist(task))
                else:
                    subtask_list.append(task)
            return group_name, subtask_list

        def _process_group_config(config, update_config=None):
            if update_config is not None:
                config = {**config, **update_config}
            _update_config = {k: v for k, v in config.items() if k not in GROUP_ONLY_KEYS}
            if not bool(_update_config):
                _update_config = None

            group_config = {k: v for k, v in config.items() if k in GROUP_ONLY_KEYS}
            return group_config, _update_config

        if isinstance(name_or_config, str):
            if update_config is not None:
                # Process name_or_config as a dict instead
                name_or_config = {"task": name_or_config, **update_config}
            elif self._name_is_task(name_or_config) or self._name_is_python_task(name_or_config):
                task_config = self._get_config(name_or_config)
                return _load_task(task_config, task=name_or_config)
            else:
                subtask_list = self._get_tasklist(name_or_config)
                if subtask_list == -1:
                    group_config = self._get_config(name_or_config)
                    group_config, update_config = _process_group_config(group_config)
                    group_name, subtask_list = _get_group_and_subtask_from_config(group_config)
                else:
                    if self._name_is_tag(name_or_config):
                        fn = partial(
                            self._load_individual_task_or_group,
                            update_config=name_or_config if isinstance(name_or_config, dict) else None,
                        )
                        return dict(collections.ChainMap(*map(fn, reversed(subtask_list))))
                    else:
                        group_name = ConfigurableGroup(config={"group": name_or_config, "task": subtask_list})

        if isinstance(name_or_config, dict):
            if self._config_is_task(name_or_config):
                name = name_or_config.pop("task")
                if update_config is not None:
                    name_or_config = {**name_or_config, **update_config}
                # If the name is registered as a group
                if self._name_is_group(name):
                    group_config = self._get_config(name)

                    group_config, update_config = _process_group_config(group_config, name_or_config)
                    group_name, subtask_list = _get_group_and_subtask_from_config(group_config)
                elif self._name_is_tag(name):
                    subtask_list = self._get_tasklist(name)
                    fn = partial(
                        self._load_individual_task_or_group,
                        update_config=name_or_config,
                    )
                    return dict(collections.ChainMap(*map(fn, reversed(subtask_list))))
                else:
                    if self._name_is_registered(name):
                        base_task_config = self._get_config(name)

                        # Check if this is a duplicate.
                        if parent_name is not None:
                            num_duplicate = len(
                                list(
                                    filter(
                                        lambda x: x.startswith(name),
                                        self.task_group_map[parent_name],
                                    )
                                )
                            )
                            if num_duplicate > 0:
                                name = f"{name}-{num_duplicate}"
                            self.task_group_map[parent_name].append(name)

                        task_config = {
                            **base_task_config,
                            **name_or_config,
                        }
                    else:
                        task_config = name_or_config
                    return _load_task(task_config, task=name)
            else:
                group_config, update_config = _process_group_config(name_or_config)
                group_name, subtask_list = _get_group_and_subtask_from_config(group_config)

        fn = partial(
            self._load_individual_task_or_group,
            parent_name=group_name,
            update_config=update_config,
        )
        return {group_name: dict(collections.ChainMap(*map(fn, reversed(subtask_list))))}

    def load_task_or_group(self, task_list: Optional[Union[str, list]] = None) -> dict:
        """Loads a dictionary of task objects from a list

        :param task_list: Union[str, list] = None
            Single string or list of string of task names to be loaded

        :return
            Dictionary of task objects
        """
        if isinstance(task_list, str):
            task_list = [task_list]

        all_loaded_tasks = dict(collections.ChainMap(*map(self._load_individual_task_or_group, task_list)))
        return all_loaded_tasks

    def load_config(self, config: Dict):
        return self._load_individual_task_or_group(config)

    def _get_task_and_group(self, task_dir: str):
        """Creates a dictionary of tasks index with the following metadata,
        - `type`, that can be either `task`, `python_task`, `group` or `tags`.
            `task` refer to regular task configs, `python_task` are special
            yaml files that only consists of `task` and `class` parameters.
            `group` are group configs. `tags` are labels that can be assigned
            to tasks to assist in sorting and calling tasks of certain themes.
        - `yaml_path`, path to the yaml file. If the entry is a `group` that
            was configured through a task config, the yaml_path will be -1
            and all subtasks will be listed in `task` (see below)
        - `task`, reserved for entries with `type` as `group`. This will list
            all subtasks. When a group config is created (as opposed to task
            config having `group` parameter set), this will be set to -1 to
            avoid recursive indexing. The whole list of subtasks will be loaded
            at evaluation.

        :param task_dir: str
            A directory to check for tasks

        :return
            Dictionary of task names as key and task metadata
        """
        # TODO: remove group in next release
        print_info = True
        ignore_dirs = [
            "__pycache__",
            ".ipynb_checkpoints",
        ]
        tasks_and_groups = collections.defaultdict()
        for root, dirs, file_list in os.walk(task_dir):
            dirs[:] = [d for d in dirs if d not in ignore_dirs]
            for f in file_list:
                if f.endswith(".yaml"):
                    yaml_path = os.path.join(root, f)
                    config = utils.load_yaml_config(yaml_path, mode="simple")
                    if self._config_is_python_task(config):
                        # This is a python class config
                        tasks_and_groups[config["task"]] = {
                            "type": "python_task",
                            "yaml_path": yaml_path,
                        }
                    elif self._config_is_group(config):
                        # This is a group config
                        tasks_and_groups[config["group"]] = {
                            "type": "group",
                            "task": -1,  # This signals that
                            # we don't need to know
                            # the task list for indexing
                            # as it can be loaded
                            # when called.
                            "yaml_path": yaml_path,
                        }

                        # # Registered the level 1 tasks from a group config
                        # for config in config["task"]:
                        #     if isinstance(config, dict) and self._config_is_task(config):
                        #         task = config["task"]
                        #         tasks_and_groups[task] = {
                        #             "type": "task",
                        #             "yaml_path": yaml_path,
                        #             }

                    elif self._config_is_task(config):
                        # This is a task config
                        task = config["task"]
                        tasks_and_groups[task] = {
                            "type": "task",
                            "yaml_path": yaml_path,
                        }

                        # TODO: remove group in next release
                        for attr in ["tag", "group"]:
                            if attr in config:
                                if attr == "group" and print_info:
                                    self.logger.debug(
                                        "`group` and `group_alias` keys in tasks' configs will no longer be used in the next release of lmms-eval. "
                                        "`tag` will be used to allow to call a collection of tasks just like `group`. "
                                        "`group` will be removed in order to not cause confusion with the new ConfigurableGroup "
                                        "which will be the offical way to create groups with addition of group-wide configuations."
                                    )
                                    print_info = False
                                    # attr = "tag"

                                attr_list = config[attr]
                                if isinstance(attr_list, str):
                                    attr_list = [attr_list]

                                for tag in attr_list:
                                    if tag not in tasks_and_groups:
                                        tasks_and_groups[tag] = {
                                            "type": "tag",
                                            "task": [task],
                                            "yaml_path": -1,
                                        }
                                    elif tasks_and_groups[tag]["type"] != "tag":
                                        self.logger.warning(f"The tag {tag} is already registered as a group, this tag will not be registered. " "This may affect tasks you want to call.")
                                        break
                                    else:
                                        tasks_and_groups[tag]["task"].append(task)
                    else:
                        self.logger.debug(f"File {f} in {root} could not be loaded as a task or group")

        return tasks_and_groups


def get_task_name_from_config(task_config: Dict[str, str]) -> str:
    if "task" in task_config:
        return task_config["task"]
    if "dataset_name" in task_config:
        return "{dataset_path}_{dataset_name}".format(**task_config)
    else:
        return "{dataset_path}".format(**task_config)


<<<<<<< HEAD
def include_task_folder(task_dir: str, register_task: bool = True) -> None:
    """
    Calling this function
    """
    for root, subdirs, file_list in os.walk(task_dir):
        # if (subdirs == [] or subdirs == ["__pycache__"]) and (len(file_list) > 0):
        for f in file_list:
            # if "detail" in f:
            #
            # if "vatex" in f:
            #     print("a")
            if f.endswith(".yaml"):
                yaml_path = os.path.join(root, f)
                try:
                    config = utils.load_yaml_config(yaml_path)

                    if "task" not in config:
                        continue

                    if register_task:
                        if type(config["task"]) == str:
                            register_configurable_task(config)
                    else:
                        if type(config["task"]) == list:
                            register_configurable_group(config)

                # Log this silently and show it only when
                # the user defines the appropriate verbosity.
                except ModuleNotFoundError as e:
                    eval_logger.debug(f"{yaml_path}: {e}. Config will not be added to registry.")
                except Exception as error:
                    import traceback

                    eval_logger.debug(f"Failed to load config in {yaml_path}. Config will not be added to registry\n" f"Error: {error}\n" f"Traceback: {traceback.format_exc()}")
    return 0
=======
def get_task_name_from_object(task_object):
    if hasattr(task_object, "config"):
        return task_object._config["task"]
>>>>>>> 7b51731b

    # TODO: scrap this
    # this gives a mechanism for non-registered tasks to have a custom name anyways when reporting
    return task_object.EVAL_HARNESS_NAME if hasattr(task_object, "EVAL_HARNESS_NAME") else type(task_object).__name__


def _check_duplicates(task_dict: dict) -> List[str]:
    """helper function solely used in validating get_task_dict output.
    Takes the output of lmms_eval.evaluator_utils.get_subtask_list and
    returns a list of all leaf subtasks contained within, and errors if any such leaf subtasks are
    "oversubscribed" to several disjoint groups.
    """
    subtask_names = []
    for key, value in task_dict.items():
        subtask_names.extend(value)

    duplicate_tasks = {task_name for task_name in subtask_names if subtask_names.count(task_name) > 1}

    # locate the potentially problematic groups that seem to 'compete' for constituent subtasks
    competing_groups = [group for group in task_dict.keys() if len(set(task_dict[group]).intersection(duplicate_tasks)) > 0]

    if len(duplicate_tasks) > 0:
        raise ValueError(
            f"Found 1 or more tasks while trying to call get_task_dict() that were members of more than 1 called group: {list(duplicate_tasks)}. Offending groups: {competing_groups}. Please call groups which overlap their constituent tasks in separate evaluation runs."
        )


def get_task_dict(
    task_name_list: Union[str, List[Union[str, Dict, Task]]],
    task_manager: Optional[TaskManager] = None,
):
    """Creates a dictionary of task objects from either a name of task, config, or prepared Task object.

    :param task_name_list: List[Union[str, Dict, Task]]
        Name of model or LM object, see lmms_eval.models.get_model
    :param task_manager: TaskManager = None
        A TaskManager object that stores indexed tasks. If not set,
        task_manager will load one. This should be set by the user
        if there are additional paths that want to be included
        via `include_path`

    :return
        Dictionary of task objects
    """

    task_name_from_string_dict = {}
    task_name_from_config_dict = {}
    task_name_from_object_dict = {}

    if isinstance(task_name_list, str):
        task_name_list = [task_name_list]
    elif isinstance(task_name_list, list):
        if not all([isinstance(task, (str, dict, Task)) for task in task_name_list]):
            raise TypeError("Expected all list items to be of types 'str', 'dict', or 'Task', but at least one entry did not match.")
    else:
        raise TypeError(f"Expected a 'str' or 'list' but received {type(task_name_list)}.")

    string_task_name_list = [task for task in task_name_list if isinstance(task, str)]
    others_task_name_list = [task for task in task_name_list if not isinstance(task, str)]
    if len(string_task_name_list) > 0:
        if task_manager is None:
            task_manager = TaskManager()

        task_name_from_string_dict = task_manager.load_task_or_group(
            string_task_name_list,
        )

    for task_element in others_task_name_list:
        if isinstance(task_element, dict):
            task_name_from_config_dict = {
                **task_name_from_config_dict,
                **task_manager.load_config(config=task_element),
            }

        elif isinstance(task_element, Task):
            task_name_from_object_dict = {
                **task_name_from_object_dict,
                get_task_name_from_object(task_element): task_element,
            }

    if not set(task_name_from_string_dict.keys()).isdisjoint(set(task_name_from_object_dict.keys())):
        raise ValueError

    final_task_dict = {
        **task_name_from_string_dict,
        **task_name_from_config_dict,
        **task_name_from_object_dict,
    }

    # behavior can get odd if one tries to invoke several groups that "compete" for the same task.
    # (notably, because one could request several num_fewshot values at once in GroupConfig overrides for the subtask
    # and we'd be unsure which to use and report.)
    # we explicitly check and error in this case.
    _check_duplicates(get_subtask_list(final_task_dict))

    return final_task_dict<|MERGE_RESOLUTION|>--- conflicted
+++ resolved
@@ -488,48 +488,9 @@
     else:
         return "{dataset_path}".format(**task_config)
 
-
-<<<<<<< HEAD
-def include_task_folder(task_dir: str, register_task: bool = True) -> None:
-    """
-    Calling this function
-    """
-    for root, subdirs, file_list in os.walk(task_dir):
-        # if (subdirs == [] or subdirs == ["__pycache__"]) and (len(file_list) > 0):
-        for f in file_list:
-            # if "detail" in f:
-            #
-            # if "vatex" in f:
-            #     print("a")
-            if f.endswith(".yaml"):
-                yaml_path = os.path.join(root, f)
-                try:
-                    config = utils.load_yaml_config(yaml_path)
-
-                    if "task" not in config:
-                        continue
-
-                    if register_task:
-                        if type(config["task"]) == str:
-                            register_configurable_task(config)
-                    else:
-                        if type(config["task"]) == list:
-                            register_configurable_group(config)
-
-                # Log this silently and show it only when
-                # the user defines the appropriate verbosity.
-                except ModuleNotFoundError as e:
-                    eval_logger.debug(f"{yaml_path}: {e}. Config will not be added to registry.")
-                except Exception as error:
-                    import traceback
-
-                    eval_logger.debug(f"Failed to load config in {yaml_path}. Config will not be added to registry\n" f"Error: {error}\n" f"Traceback: {traceback.format_exc()}")
-    return 0
-=======
 def get_task_name_from_object(task_object):
     if hasattr(task_object, "config"):
         return task_object._config["task"]
->>>>>>> 7b51731b
 
     # TODO: scrap this
     # this gives a mechanism for non-registered tasks to have a custom name anyways when reporting
