--- conflicted
+++ resolved
@@ -9,10 +9,6 @@
 doc_to_target: "answer"
 generation_kwargs:
   max_new_tokens: 16384
-<<<<<<< HEAD
-  # temperature: 0
-=======
->>>>>>> 49949277
 process_results: !function utils.mathvista_process_results
 metric_list:
   - metric: submission
