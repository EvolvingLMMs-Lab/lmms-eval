--- conflicted
+++ resolved
@@ -95,7 +95,6 @@
 def parse_subtitle_time(time_str):
     h, m, s_ms = time_str.split(":")
     s, ms = s_ms.split(",")
-<<<<<<< HEAD
     return int(h) * 3600 + int(m) * 60 + int(s) + int(ms) / 1000
 
 
@@ -137,8 +136,6 @@
 def parse_subtitle_time(time_str):
     h, m, s_ms = time_str.split(':')
     s, ms = s_ms.split(',')
-=======
->>>>>>> 0c3fd181
     return int(h) * 3600 + int(m) * 60 + int(s) + int(ms) / 1000
 
 
