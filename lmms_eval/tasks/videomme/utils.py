--- conflicted
+++ resolved
@@ -188,78 +188,7 @@
     return [video_path]
 
 
-<<<<<<< HEAD
-def videomme_doc_to_text(doc, model_specific_prompt_kwargs=None):
-    option_prompt = "Select the best answer to the following multiple-choice question based on the video and the subtitles. Respond with only the letter (A, B, C, or D) of the correct option."
-    question = doc["question"]
-    option = str(doc["options"])
-    question = question + "\n" + option
-    full_prompt = option_prompt + "\n" + question + "\n" + "The best answer is:"
-    return full_prompt
-
-
-# Frames + Subs
-# This video's subtitles are listed below:
-# 【subtitles】
-
-# Select the best answer to the following multiple-choice question based on the video and the subtitles. Respond with only the letter (A, B, C, or D) of the correct option.
-# 【question】
-# The best answer is:
-# Frames / Frames + Audio
-# Select the best answer to the following multiple-choice question based on the video. Respond with only the letter (A, B, C, or D) of the correct option.
-# 【question】
-# The best answer is:
-
-
-def videomme_doc_to_text_subtitle(doc, model_specific_prompt_kwargs=None):
-    cache_dir = os.path.join(base_cache_dir, cache_name)
-    video_path = doc["videoID"] + ".mp4"
-    subtitle_path = os.path.join(cache_dir, "subtitle", doc["videoID"] + ".srt")
-    video_path = os.path.join(cache_dir, video_path)
-    if os.path.exists(subtitle_path):  # Denote have subtitle
-        subtitle = open(subtitle_path).readlines()
-    else:
-        subtitle = ""
-    subtitles_prompt = "This video's subtitles are listed below: \n"
-    if subtitle == "":
-        subtitle = "No subtitles available"
-    else:
-        if "gemini_api_flag" in model_specific_prompt_kwargs:  # specific for gemini_api
-            if model_specific_prompt_kwargs["gemini_api_flag"] == "full subtitle":
-                textlist = []
-                for ele in subtitle:
-                    pattern = r'<font color="white" size=".72c">(.*?)</font>'
-                    matches = re.findall(pattern, ele)
-                    if matches:
-                        textlist.append(matches[0])
-                subtitle_text = "\n".join(textlist)
-        else:
-            if "frame_num" in model_specific_prompt_kwargs:
-                frame_num = model_specific_prompt_kwargs["frame_num"]
-                subtitle_by_frame, total_frame = extract_subtitles(video_path, subtitle_path)
-                uniform_sampled_frames = np.linspace(0, total_frame - 1, frame_num, dtype=int).tolist()
-
-                subtitle_by_frame_idx = []
-                for frame_idx in uniform_sampled_frames:
-                    for idx, title in enumerate(subtitle_by_frame):
-                        if frame_idx < title[1] and frame_idx >= title[0]:
-                            subtitle_by_frame_idx.append(idx)
-                subtitle_by_frame_idx = list(set(subtitle_by_frame_idx))
-
-                textlist = []
-                for idx in subtitle_by_frame_idx:
-                    pattern = r'<font color="white" size=".72c">(.*?)</font>'
-                    raw_text = re.findall(pattern, subtitle_by_frame[idx][2])
-                    try:
-                        textlist.append(raw_text[0])
-                    except:
-                        continue
-                subtitle_text = "\n".join(textlist)
-        subtitle = subtitle_text
-
-=======
 def videomme_doc_to_text(doc, lmms_eval_specific_kwargs=None):
->>>>>>> 7b51731b
     option_prompt = "Select the best answer to the following multiple-choice question based on the video and the subtitles. Respond with only the letter (A, B, C, or D) of the correct option."
     question = doc["question"]
     option = str(doc["options"])
