[tool.black]
line-length = 240

[build-system]
requires = ["setuptools>=42", "wheel", "setuptools_scm[tomli]>=6.3"]
build-backend = "setuptools.build_meta"

[project]
name = "lmms_eval"
version = "0.2.3.dev0"
authors = [
    { name = "LMMMs-Lab Evaluation Team", email = "lmms-lab@outlook.com" },
]
description = "A framework for evaluating large multi-modality language models"
readme = "README.md"
classifiers = [
    "Programming Language :: Python :: 3",
    "License :: OSI Approved :: MIT License",
    "Operating System :: OS Independent",
]
requires-python = ">=3.8"
license = { text = "MIT" }
dependencies = [
    "accelerate>=0.29.1",
    "black==24.1.0",
    "isort==5.13.2",
    "datasets==2.16.1",
    "evaluate>=0.4.0",
    "httpx==0.23.3",
    "jsonlines",
    "numexpr",
    "numpy==1.26.4",
    "peft>=0.2.0",
    "pybind11>=2.6.2",
    "pytablewriter",
    "sacrebleu>=1.5.0",
    "scikit-learn>=0.24.1",
    "sqlitedict==2.1.0",
    "torch>=2.1.0", # to enable sdpa mode for running 34B model on one 80GB GPU
    "torchvision>=0.16.0",
    "timm",
    "einops",
    "ftfy",
    "openai",
    "opencv-python-headless",
    "av",
    "hf_transfer",
    "nltk",
    "sentencepiece==0.1.99",
    "yt-dlp",
    "pycocoevalcap",
    "tqdm-multiprocess",
    "transformers>=4.39.2",
    "transformers-stream-generator",
    "zstandard",
    "pillow",
    "pyyaml",
    "sympy",
    "mpmath",
    "Jinja2",
    "openpyxl",
    "loguru",
    "hf_transfer",
    "tenacity==8.3.0",
    "wandb>=0.16.0",
    "tiktoken",
    "pre-commit",
    "pydantic",
    "packaging",
    "decord",
    "zss",
    "protobuf==3.20",
]

[project.optional-dependencies]
metrics = [
    "pywsd",
    "spacy",
    "anls",
    "rouge",
    "capture_metric",
    "Levenshtein",
]
vila = [
    "s2wrapper@git+https://github.com/bfshi/scaling_on_scales"
]
gemini = [
    "google-generativeai",
]
reka = [
    "httpx==0.23.3",
    "reka-api",
]
<<<<<<< HEAD
mmsearch = [
    "playwright",
    "requests",
    "matplotlib",
    "duckduckgo_search",
    "langchain",
    "langchain-community",
    "beautifulsoup4",
    "FlagEmbedding",
    "rouge",
=======
qwen = [
    "decord",
    "qwen_vl_utils",
>>>>>>> 259e4942
]
all = [
    "vila",
    "gemini",
    "reka",
    "metrics",
<<<<<<< HEAD
    "mmsearch"
=======
    "qwen",
>>>>>>> 259e4942
]

[tool.setuptools.packages.find]
include = ["lmms_eval*"]
exclude = [
    "assets*",
    "benchmark*",
    "docs",
    "dist*",
    "playground*",
    "scripts*",
    "tests*",
    "checkpoints*",
    "project_checkpoints*",
    "debug_checkpoints*",
    "mlx_configs*",
    "wandb*",
    "notebooks*",
    "logs*",
]

[tool.wheel]
exclude = [
    "assets*",
    "benchmark*",
    "docs",
    "dist*",
    "playground*",
    "scripts*",
    "tests*",
    "checkpoints*",
    "project_checkpoints*",
    "debug_checkpoints*",
    "mlx_configs*",
    "wandb*",
    "notebooks*",
    "logs*",
]

[project.scripts]
lmms-eval = "lmms_eval.__main__:cli_evaluate"

[project.urls]
Homepage = "https://lmms-lab.github.io"
Repository = "https://github.com/EvolvingLMMs-Lab/lmms-eval"<|MERGE_RESOLUTION|>--- conflicted
+++ resolved
@@ -91,7 +91,10 @@
     "httpx==0.23.3",
     "reka-api",
 ]
-<<<<<<< HEAD
+qwen = [
+    "decord",
+    "qwen_vl_utils",
+]
 mmsearch = [
     "playwright",
     "requests",
@@ -102,22 +105,14 @@
     "beautifulsoup4",
     "FlagEmbedding",
     "rouge",
-=======
-qwen = [
-    "decord",
-    "qwen_vl_utils",
->>>>>>> 259e4942
 ]
 all = [
     "vila",
     "gemini",
     "reka",
     "metrics",
-<<<<<<< HEAD
+    "qwen",
     "mmsearch"
-=======
-    "qwen",
->>>>>>> 259e4942
 ]
 
 [tool.setuptools.packages.find]
