import json
import os
from abc import ABC, abstractmethod
from typing import List

import anthropic
import google.generativeai as genai
import openai
from live_bench.data_generator.qa_generator import QAData
from live_bench.data_generator.utils.claude import (
    claude_generate_response,
    format_claude_images,
)
from live_bench.data_generator.utils.gemini import gemini_generate_response
from live_bench.data_generator.utils.gpt4v import (
    format_gpt4v_images,
    get_openai_client,
    gpt4v_generate_response,
)
from PIL import Image

REJECT_TO_ANSWER = "Reject to answer"


class AnswerGetter(ABC):
    @abstractmethod
    def get_answer(self, question: str, images: List[Image.Image]):
        raise NotImplementedError("get_answer not implemented")


class GPT4VAnswerGetter(AnswerGetter):
    def __init__(self, model: str = "gpt-4o", api_key=None):
        self.model = model
        self.client = get_openai_client()

    def get_answer(self, question: str, images: List[Image.Image]):
        messages = [{"role": "user", "content": format_gpt4v_images(images) + [{"type": "text", "text": question}]}]
        response = gpt4v_generate_response(messages=messages, client=self.client, model=self.model)
        if response.success:
            return response.content
        else:
            return REJECT_TO_ANSWER


class ClaudeAnswerGetter(AnswerGetter):
    def __init__(self, model: str = "claude-3-5-sonnet-20240620", api_key=None):
        self.model = model
        if api_key is None:
            self.api_key = os.getenv("ANTHROPIC_API_KEY", None)
        else:
            self.api_key = api_key
        self.client = anthropic.Anthropic(api_key=self.api_key)

    def get_answer(self, question: str, images: List[Image.Image]):
        messages = [{"role": "user", "content": format_claude_images(images) + [{"type": "text", "text": question}]}]
        response = claude_generate_response(self.client, self.model, messages)
        if response.success:
            return response.content
        else:
            return REJECT_TO_ANSWER


class GeminiAnswerGetter(AnswerGetter):
    def __init__(self, model: str = "gemini-1.5-pro", api_key=None):
        self.model = model
        self.client = genai.GenerativeModel(model)

    def get_answer(self, question: str, images: List[Image.Image]):
        response = gemini_generate_response(self.client, images + [question], max_tokens=2048)
        if response.success:
            return response.content
        else:
            return REJECT_TO_ANSWER


QUESTION_FINALIZER_PROMPT = """\
<<<<<<< HEAD
You are a question setter, and your task is to format answer the scoring criteria to ensure the scoring criteria is better for human reading:

1. It should be a natural language, don't use dict / json format for the criteria, human cannot understand it.
2. You can use bullet points / numbers to the list / yaml format to the criteria. But don't use python-like format.
3. If the answer is in dict format, but there is no need to answer in dict format (means there is a way to answer in natural language, the question do not specify to answer in dict format), you should convert it to natural language.
4. If the whole criteria is in other language, change it to English. But if you think some words should be in other language, you can keep it in that language. If question or answer is in other language, you don't need to change it.

Ensure:
1. The scoring criteria are rational and facilitate the accurate assessment of responses.
2. The full score for the scoring criteria must be 10 points, and it must directly relate to the specific answer.
3. The criteria should be in natural language instead of dict format. However, you can still use bullet points or numbers to list the criteria.
4. You don't need to change the question, just format the answer and scoring criteria, but you still need to output the final question.
5. Don't change the meaning of the question, answer, just format the answer and scoring criteria.
"""

"""3. The scoring criteria are rational and facilitate the accurate assessment of responses.
4. The full score for the scoring criteria must be 10 points, and it must directly relate to the specific answer.
5. The criteria should be in natural language instead of dict format. However, you can still use bullet points or numbers to list the criteria.
Your task is to increase the difficulty of earning partial credit and ensure that the question and criteria are closely tied to the understanding of the image. What you need to keep in mind is that the original intent of this question is to assess the understanding of the image. Therefore, you can modify the question and criteria to make the scoring closely aligned with whether the image's content and details are correctly understood. Of course, while modifying the question and criteria, don't forget to adjust the answer to correspond with the revised question and criteria.

Ensure:

1. The question is clear and unambiguous.
2. The answer is correct and reasonable (although the original ground truth answer is mostly correct, it may not be perfect, and sometimes the answer maybe incorrect).
3. The scoring criteria are rational and facilitate the accurate assessment of responses.
4. The full score for the scoring criteria must be 10 points, and it must directly relate to the specific answer.
5. The criteria should be in natural language instead of dict format. However, you can still use bullet points or numbers to list the criteria.
"""

"""
=======
You are a question setter, and your task is to modify the following question, answer, and scoring criteria to ensure:

>>>>>>> 581a6721
1. The question is clear and unambiguous.
2. The answer is correct and reasonable (although the original ground truth answer is mostly correct, it may not be perfect, and sometimes the answer maybe incorrect).
3. The scoring criteria are rational and facilitate the accurate assessment of responses.
4. The full score for the scoring criteria must be 10 points, and it must directly relate to the specific answer.
5. Except for some multiple-choice questions or other questions with only one possible answer, the scoring criteria should not be an all-or-nothing system. Partially correct answers should receive proportional points.
6. Ensure that the scoring system is flexible enough to accommodate slight variations in correct answers while still maintaining a standard for what is considered an acceptable answer.
7. Clearly define what constitutes a full score, partial score, and zero score.
8. The criteria should be as detailed as possible, even if a LLM without image understanding capabilities could still score the answer based on the criteria and ground truth answer correctly.
<<<<<<< HEAD
9. Modify the criteria to appropriately increase the difficulty of scoring. If the answer demonstrates a complete lack of understanding of the image, a very low score (0-2 points) can be given. This is because the main focus of this question is to assess the understanding of the image. In other words, 'being able to comprehend the image' is a required skill for scoring.
=======
>>>>>>> 581a6721

Your task is to finalize these standards, thus ensuring the correctness of the answer and the rationality of the scoring criteria.

Some tips:

1. For some extremely hard open-ended questions where answers may vary, hitting all points perfectly may not be realistic. In such cases, you can relax the criteria slightly. For example, if there are five possible points in an answer, but answering three adequately could merit full points. An other option is to change the question to a multiple-choice / multi-select question. But remember, it only applies to extremely hard open-ended questions which are impossible to answer perfectly.
<<<<<<< HEAD
2. For some questions, changing the format might be beneficial. You can consider transforming them into different types of questions such as essay, fill-in-the-blank, ranking (e.g., based on time, importance, etc.), or matching questions to enhance the difficulty and rationality of the scoring criteria. But a very important point is that DO NOT CHANGE the question to multiple-choice questions. If the original question is multiple-choice, you need to change it to another type of question (e.g., open-source, fill-in-the-blank, etc.).

Very important: Do not change the question to a multiple-choice question. If the original question is multiple-choice, you need to change it to another type of question (e.g., open-source, fill-in-the-blank, etc.). If you changed the question type, please make sure you also adjust the answer and scoring criteria accordingly. For example, if a question is like a MCQ, but it don't have choices, you need to change it to a open-ended question, and adjust the answer and scoring criteria to fit the open-ended question.
=======
2. For some questions, changing the format might be beneficial. You can consider transforming them into different types of questions such as essay, fill-in-the-blank, multiple-choice (or multiple-select), true/false, ranking (e.g., based on time, importance, etc.), or matching questions to enhance the difficulty and rationality of the scoring criteria.
>>>>>>> 581a6721
"""

FINALIZER_OUTPUT_FORMAT_PROMPT = """\
Please provide the final question, answer, and scoring criteria in the following json format:
{
<<<<<<< HEAD
    "question": "<The final question>",
    "answer": "<The final answer>",
    "criteria": "<The final scoring criteria>"
}

<The final scoring criteria> should be a single string, not a dict / list object.
=======
    "question": "The final question",
    "answer": "The final answer",
    "criteria": "The final scoring criteria"
}

One thing as a reminder is that if you want to add a new line in the json string, you should use the escape character "\\n" instead to represent the new line.
>>>>>>> 581a6721
"""


class QuestionFinalizer(object):
    def __init__(self, gpt4v_model: str = "gpt-4o", claude_model: str = "claude-3-5-sonnet-20240620", gemini_model: str = "gemini-1.5-pro"):
        self.models = {"GPT4V": GPT4VAnswerGetter(gpt4v_model), "Claude": ClaudeAnswerGetter(claude_model)}
        self.client = get_openai_client()
        # self.client = openai.OpenAI(api_key=os.getenv("OPENAI_API_KEY", None))
        # self.client = anthropic.Anthropic(api_key=os.getenv("ANTHROPIC_API_KEY", None))

    def finalize_question(self, question, answer, criteria, images: List[Image.Image]):
        information = [f"[Original Question]\n{question}", f"[Original Answer]\n{answer}", f"[Original Criteria]\n{criteria}"]
<<<<<<< HEAD
        # information.append(
        #     "Below are answers from three candidates for reference. These answers may not be correct but are reasonably credible (but mostly correct). If any candidate rejects to answer, consider whether there is an issue with the question (such as containing violent or graphic content, or having a clear political bias). If so, please make necessary modifications. For open-ended questions, also consider the reasonableness of these answers. If they are reasonable, you may need to adjust the scoring criteria or the answer itself."
        # )
        # for model_name, model in self.models.items():
        #     information.append(f"[{model_name} Answer]\n{model.get_answer(question, images)}")
=======
        information.append(
            "Below are answers from three candidates for reference. These answers may not be correct but are reasonably credible (but mostly correct). If any candidate rejects to answer, consider whether there is an issue with the question (such as containing violent or graphic content, or having a clear political bias). If so, please make necessary modifications. For open-ended questions, also consider the reasonableness of these answers. If they are reasonable, you may need to adjust the scoring criteria or the answer itself."
        )
        for model_name, model in self.models.items():
            information.append(f"[{model_name} Answer]\n{model.get_answer(question, images)}")
>>>>>>> 581a6721
        information.append(FINALIZER_OUTPUT_FORMAT_PROMPT)
        prompt = "\n\n".join(information)
        messages = [{"role": "user", "content": format_gpt4v_images(images) + [{"type": "text", "text": prompt}]}]
        try:
            response = gpt4v_generate_response(client=self.client, model="gpt-4o", messages=messages, system=QUESTION_FINALIZER_PROMPT)
<<<<<<< HEAD
            # response = claude_generate_response(self.client, "claude-3-5-sonnet-20240620", messages)
=======
>>>>>>> 581a6721
            if response.success:
                data = json.loads(response.content)
                return {
                    "question": data["question"],
                    "answer": data["answer"],
                    "criteria": data["criteria"],
                }
        except Exception as e:
            print(f"Failed to generate response: {e}")
            return None
<|MERGE_RESOLUTION|>--- conflicted
+++ resolved
@@ -1,200 +1,158 @@
-import json
-import os
-from abc import ABC, abstractmethod
-from typing import List
-
-import anthropic
-import google.generativeai as genai
-import openai
-from live_bench.data_generator.qa_generator import QAData
-from live_bench.data_generator.utils.claude import (
-    claude_generate_response,
-    format_claude_images,
-)
-from live_bench.data_generator.utils.gemini import gemini_generate_response
-from live_bench.data_generator.utils.gpt4v import (
-    format_gpt4v_images,
-    get_openai_client,
-    gpt4v_generate_response,
-)
-from PIL import Image
-
-REJECT_TO_ANSWER = "Reject to answer"
-
-
-class AnswerGetter(ABC):
-    @abstractmethod
-    def get_answer(self, question: str, images: List[Image.Image]):
-        raise NotImplementedError("get_answer not implemented")
-
-
-class GPT4VAnswerGetter(AnswerGetter):
-    def __init__(self, model: str = "gpt-4o", api_key=None):
-        self.model = model
-        self.client = get_openai_client()
-
-    def get_answer(self, question: str, images: List[Image.Image]):
-        messages = [{"role": "user", "content": format_gpt4v_images(images) + [{"type": "text", "text": question}]}]
-        response = gpt4v_generate_response(messages=messages, client=self.client, model=self.model)
-        if response.success:
-            return response.content
-        else:
-            return REJECT_TO_ANSWER
-
-
-class ClaudeAnswerGetter(AnswerGetter):
-    def __init__(self, model: str = "claude-3-5-sonnet-20240620", api_key=None):
-        self.model = model
-        if api_key is None:
-            self.api_key = os.getenv("ANTHROPIC_API_KEY", None)
-        else:
-            self.api_key = api_key
-        self.client = anthropic.Anthropic(api_key=self.api_key)
-
-    def get_answer(self, question: str, images: List[Image.Image]):
-        messages = [{"role": "user", "content": format_claude_images(images) + [{"type": "text", "text": question}]}]
-        response = claude_generate_response(self.client, self.model, messages)
-        if response.success:
-            return response.content
-        else:
-            return REJECT_TO_ANSWER
-
-
-class GeminiAnswerGetter(AnswerGetter):
-    def __init__(self, model: str = "gemini-1.5-pro", api_key=None):
-        self.model = model
-        self.client = genai.GenerativeModel(model)
-
-    def get_answer(self, question: str, images: List[Image.Image]):
-        response = gemini_generate_response(self.client, images + [question], max_tokens=2048)
-        if response.success:
-            return response.content
-        else:
-            return REJECT_TO_ANSWER
-
-
-QUESTION_FINALIZER_PROMPT = """\
-<<<<<<< HEAD
-You are a question setter, and your task is to format answer the scoring criteria to ensure the scoring criteria is better for human reading:
-
-1. It should be a natural language, don't use dict / json format for the criteria, human cannot understand it.
-2. You can use bullet points / numbers to the list / yaml format to the criteria. But don't use python-like format.
-3. If the answer is in dict format, but there is no need to answer in dict format (means there is a way to answer in natural language, the question do not specify to answer in dict format), you should convert it to natural language.
-4. If the whole criteria is in other language, change it to English. But if you think some words should be in other language, you can keep it in that language. If question or answer is in other language, you don't need to change it.
-
-Ensure:
-1. The scoring criteria are rational and facilitate the accurate assessment of responses.
-2. The full score for the scoring criteria must be 10 points, and it must directly relate to the specific answer.
-3. The criteria should be in natural language instead of dict format. However, you can still use bullet points or numbers to list the criteria.
-4. You don't need to change the question, just format the answer and scoring criteria, but you still need to output the final question.
-5. Don't change the meaning of the question, answer, just format the answer and scoring criteria.
-"""
-
-"""3. The scoring criteria are rational and facilitate the accurate assessment of responses.
-4. The full score for the scoring criteria must be 10 points, and it must directly relate to the specific answer.
-5. The criteria should be in natural language instead of dict format. However, you can still use bullet points or numbers to list the criteria.
-Your task is to increase the difficulty of earning partial credit and ensure that the question and criteria are closely tied to the understanding of the image. What you need to keep in mind is that the original intent of this question is to assess the understanding of the image. Therefore, you can modify the question and criteria to make the scoring closely aligned with whether the image's content and details are correctly understood. Of course, while modifying the question and criteria, don't forget to adjust the answer to correspond with the revised question and criteria.
-
-Ensure:
-
-1. The question is clear and unambiguous.
-2. The answer is correct and reasonable (although the original ground truth answer is mostly correct, it may not be perfect, and sometimes the answer maybe incorrect).
-3. The scoring criteria are rational and facilitate the accurate assessment of responses.
-4. The full score for the scoring criteria must be 10 points, and it must directly relate to the specific answer.
-5. The criteria should be in natural language instead of dict format. However, you can still use bullet points or numbers to list the criteria.
-"""
-
-"""
-=======
-You are a question setter, and your task is to modify the following question, answer, and scoring criteria to ensure:
-
->>>>>>> 581a6721
-1. The question is clear and unambiguous.
-2. The answer is correct and reasonable (although the original ground truth answer is mostly correct, it may not be perfect, and sometimes the answer maybe incorrect).
-3. The scoring criteria are rational and facilitate the accurate assessment of responses.
-4. The full score for the scoring criteria must be 10 points, and it must directly relate to the specific answer.
-5. Except for some multiple-choice questions or other questions with only one possible answer, the scoring criteria should not be an all-or-nothing system. Partially correct answers should receive proportional points.
-6. Ensure that the scoring system is flexible enough to accommodate slight variations in correct answers while still maintaining a standard for what is considered an acceptable answer.
-7. Clearly define what constitutes a full score, partial score, and zero score.
-8. The criteria should be as detailed as possible, even if a LLM without image understanding capabilities could still score the answer based on the criteria and ground truth answer correctly.
-<<<<<<< HEAD
-9. Modify the criteria to appropriately increase the difficulty of scoring. If the answer demonstrates a complete lack of understanding of the image, a very low score (0-2 points) can be given. This is because the main focus of this question is to assess the understanding of the image. In other words, 'being able to comprehend the image' is a required skill for scoring.
-=======
->>>>>>> 581a6721
-
-Your task is to finalize these standards, thus ensuring the correctness of the answer and the rationality of the scoring criteria.
-
-Some tips:
-
-1. For some extremely hard open-ended questions where answers may vary, hitting all points perfectly may not be realistic. In such cases, you can relax the criteria slightly. For example, if there are five possible points in an answer, but answering three adequately could merit full points. An other option is to change the question to a multiple-choice / multi-select question. But remember, it only applies to extremely hard open-ended questions which are impossible to answer perfectly.
-<<<<<<< HEAD
-2. For some questions, changing the format might be beneficial. You can consider transforming them into different types of questions such as essay, fill-in-the-blank, ranking (e.g., based on time, importance, etc.), or matching questions to enhance the difficulty and rationality of the scoring criteria. But a very important point is that DO NOT CHANGE the question to multiple-choice questions. If the original question is multiple-choice, you need to change it to another type of question (e.g., open-source, fill-in-the-blank, etc.).
-
-Very important: Do not change the question to a multiple-choice question. If the original question is multiple-choice, you need to change it to another type of question (e.g., open-source, fill-in-the-blank, etc.). If you changed the question type, please make sure you also adjust the answer and scoring criteria accordingly. For example, if a question is like a MCQ, but it don't have choices, you need to change it to a open-ended question, and adjust the answer and scoring criteria to fit the open-ended question.
-=======
-2. For some questions, changing the format might be beneficial. You can consider transforming them into different types of questions such as essay, fill-in-the-blank, multiple-choice (or multiple-select), true/false, ranking (e.g., based on time, importance, etc.), or matching questions to enhance the difficulty and rationality of the scoring criteria.
->>>>>>> 581a6721
-"""
-
-FINALIZER_OUTPUT_FORMAT_PROMPT = """\
-Please provide the final question, answer, and scoring criteria in the following json format:
-{
-<<<<<<< HEAD
-    "question": "<The final question>",
-    "answer": "<The final answer>",
-    "criteria": "<The final scoring criteria>"
-}
-
-<The final scoring criteria> should be a single string, not a dict / list object.
-=======
-    "question": "The final question",
-    "answer": "The final answer",
-    "criteria": "The final scoring criteria"
-}
-
-One thing as a reminder is that if you want to add a new line in the json string, you should use the escape character "\\n" instead to represent the new line.
->>>>>>> 581a6721
-"""
-
-
-class QuestionFinalizer(object):
-    def __init__(self, gpt4v_model: str = "gpt-4o", claude_model: str = "claude-3-5-sonnet-20240620", gemini_model: str = "gemini-1.5-pro"):
-        self.models = {"GPT4V": GPT4VAnswerGetter(gpt4v_model), "Claude": ClaudeAnswerGetter(claude_model)}
-        self.client = get_openai_client()
-        # self.client = openai.OpenAI(api_key=os.getenv("OPENAI_API_KEY", None))
-        # self.client = anthropic.Anthropic(api_key=os.getenv("ANTHROPIC_API_KEY", None))
-
-    def finalize_question(self, question, answer, criteria, images: List[Image.Image]):
-        information = [f"[Original Question]\n{question}", f"[Original Answer]\n{answer}", f"[Original Criteria]\n{criteria}"]
-<<<<<<< HEAD
-        # information.append(
-        #     "Below are answers from three candidates for reference. These answers may not be correct but are reasonably credible (but mostly correct). If any candidate rejects to answer, consider whether there is an issue with the question (such as containing violent or graphic content, or having a clear political bias). If so, please make necessary modifications. For open-ended questions, also consider the reasonableness of these answers. If they are reasonable, you may need to adjust the scoring criteria or the answer itself."
-        # )
-        # for model_name, model in self.models.items():
-        #     information.append(f"[{model_name} Answer]\n{model.get_answer(question, images)}")
-=======
-        information.append(
-            "Below are answers from three candidates for reference. These answers may not be correct but are reasonably credible (but mostly correct). If any candidate rejects to answer, consider whether there is an issue with the question (such as containing violent or graphic content, or having a clear political bias). If so, please make necessary modifications. For open-ended questions, also consider the reasonableness of these answers. If they are reasonable, you may need to adjust the scoring criteria or the answer itself."
-        )
-        for model_name, model in self.models.items():
-            information.append(f"[{model_name} Answer]\n{model.get_answer(question, images)}")
->>>>>>> 581a6721
-        information.append(FINALIZER_OUTPUT_FORMAT_PROMPT)
-        prompt = "\n\n".join(information)
-        messages = [{"role": "user", "content": format_gpt4v_images(images) + [{"type": "text", "text": prompt}]}]
-        try:
-            response = gpt4v_generate_response(client=self.client, model="gpt-4o", messages=messages, system=QUESTION_FINALIZER_PROMPT)
-<<<<<<< HEAD
-            # response = claude_generate_response(self.client, "claude-3-5-sonnet-20240620", messages)
-=======
->>>>>>> 581a6721
-            if response.success:
-                data = json.loads(response.content)
-                return {
-                    "question": data["question"],
-                    "answer": data["answer"],
-                    "criteria": data["criteria"],
-                }
-        except Exception as e:
-            print(f"Failed to generate response: {e}")
-            return None
+import json
+import os
+from abc import ABC, abstractmethod
+from typing import List
+
+import anthropic
+import google.generativeai as genai
+import openai
+from live_bench.data_generator.qa_generator import QAData
+from live_bench.data_generator.utils.claude import (
+    claude_generate_response,
+    format_claude_images,
+)
+from live_bench.data_generator.utils.gemini import gemini_generate_response
+from live_bench.data_generator.utils.gpt4v import (
+    format_gpt4v_images,
+    get_openai_client,
+    gpt4v_generate_response,
+)
+from PIL import Image
+
+REJECT_TO_ANSWER = "Reject to answer"
+
+
+class AnswerGetter(ABC):
+    @abstractmethod
+    def get_answer(self, question: str, images: List[Image.Image]):
+        raise NotImplementedError("get_answer not implemented")
+
+
+class GPT4VAnswerGetter(AnswerGetter):
+    def __init__(self, model: str = "gpt-4o", api_key=None):
+        self.model = model
+        self.client = get_openai_client()
+
+    def get_answer(self, question: str, images: List[Image.Image]):
+        messages = [{"role": "user", "content": format_gpt4v_images(images) + [{"type": "text", "text": question}]}]
+        response = gpt4v_generate_response(messages=messages, client=self.client, model=self.model)
+        if response.success:
+            return response.content
+        else:
+            return REJECT_TO_ANSWER
+
+
+class ClaudeAnswerGetter(AnswerGetter):
+    def __init__(self, model: str = "claude-3-5-sonnet-20240620", api_key=None):
+        self.model = model
+        if api_key is None:
+            self.api_key = os.getenv("ANTHROPIC_API_KEY", None)
+        else:
+            self.api_key = api_key
+        self.client = anthropic.Anthropic(api_key=self.api_key)
+
+    def get_answer(self, question: str, images: List[Image.Image]):
+        messages = [{"role": "user", "content": format_claude_images(images) + [{"type": "text", "text": question}]}]
+        response = claude_generate_response(self.client, self.model, messages)
+        if response.success:
+            return response.content
+        else:
+            return REJECT_TO_ANSWER
+
+
+class GeminiAnswerGetter(AnswerGetter):
+    def __init__(self, model: str = "gemini-1.5-pro", api_key=None):
+        self.model = model
+        self.client = genai.GenerativeModel(model)
+
+    def get_answer(self, question: str, images: List[Image.Image]):
+        response = gemini_generate_response(self.client, images + [question], max_tokens=2048)
+        if response.success:
+            return response.content
+        else:
+            return REJECT_TO_ANSWER
+
+
+QUESTION_FINALIZER_PROMPT = """\
+You are a question setter, and your task is to format answer the scoring criteria to ensure the scoring criteria is better for human reading:
+
+1. It should be a natural language, don't use dict / json format for the criteria, human cannot understand it.
+2. You can use bullet points / numbers to the list / yaml format to the criteria. But don't use python-like format.
+3. If the answer is in dict format, but there is no need to answer in dict format (means there is a way to answer in natural language, the question do not specify to answer in dict format), you should convert it to natural language.
+4. If the whole criteria is in other language, change it to English. But if you think some words should be in other language, you can keep it in that language. If question or answer is in other language, you don't need to change it.
+
+Ensure:
+1. The scoring criteria are rational and facilitate the accurate assessment of responses.
+2. The full score for the scoring criteria must be 10 points, and it must directly relate to the specific answer.
+3. The criteria should be in natural language instead of dict format. However, you can still use bullet points or numbers to list the criteria.
+4. You don't need to change the question, just format the answer and scoring criteria, but you still need to output the final question.
+5. Don't change the meaning of the question, answer, just format the answer and scoring criteria.
+"""
+
+"""3. The scoring criteria are rational and facilitate the accurate assessment of responses.
+4. The full score for the scoring criteria must be 10 points, and it must directly relate to the specific answer.
+5. The criteria should be in natural language instead of dict format. However, you can still use bullet points or numbers to list the criteria.
+Your task is to increase the difficulty of earning partial credit and ensure that the question and criteria are closely tied to the understanding of the image. What you need to keep in mind is that the original intent of this question is to assess the understanding of the image. Therefore, you can modify the question and criteria to make the scoring closely aligned with whether the image's content and details are correctly understood. Of course, while modifying the question and criteria, don't forget to adjust the answer to correspond with the revised question and criteria.
+
+Ensure:
+
+1. The question is clear and unambiguous.
+2. The answer is correct and reasonable (although the original ground truth answer is mostly correct, it may not be perfect, and sometimes the answer maybe incorrect).
+3. The scoring criteria are rational and facilitate the accurate assessment of responses.
+4. The full score for the scoring criteria must be 10 points, and it must directly relate to the specific answer.
+5. The criteria should be in natural language instead of dict format. However, you can still use bullet points or numbers to list the criteria.
+"""
+
+"""
+
+Your task is to finalize these standards, thus ensuring the correctness of the answer and the rationality of the scoring criteria.
+
+Some tips:
+
+1. For some extremely hard open-ended questions where answers may vary, hitting all points perfectly may not be realistic. In such cases, you can relax the criteria slightly. For example, if there are five possible points in an answer, but answering three adequately could merit full points. An other option is to change the question to a multiple-choice / multi-select question. But remember, it only applies to extremely hard open-ended questions which are impossible to answer perfectly.
+2. For some questions, changing the format might be beneficial. You can consider transforming them into different types of questions such as essay, fill-in-the-blank, ranking (e.g., based on time, importance, etc.), or matching questions to enhance the difficulty and rationality of the scoring criteria. But a very important point is that DO NOT CHANGE the question to multiple-choice questions. If the original question is multiple-choice, you need to change it to another type of question (e.g., open-source, fill-in-the-blank, etc.).
+
+Very important: Do not change the question to a multiple-choice question. If the original question is multiple-choice, you need to change it to another type of question (e.g., open-source, fill-in-the-blank, etc.). If you changed the question type, please make sure you also adjust the answer and scoring criteria accordingly. For example, if a question is like a MCQ, but it don't have choices, you need to change it to a open-ended question, and adjust the answer and scoring criteria to fit the open-ended question.
+"""
+
+FINALIZER_OUTPUT_FORMAT_PROMPT = """\
+Please provide the final question, answer, and scoring criteria in the following json format:
+{
+    "question": "<The final question>",
+    "answer": "<The final answer>",
+    "criteria": "<The final scoring criteria>"
+}
+
+<The final scoring criteria> should be a single string, not a dict / list object.
+
+
+class QuestionFinalizer(object):
+    def __init__(self, gpt4v_model: str = "gpt-4o", claude_model: str = "claude-3-5-sonnet-20240620", gemini_model: str = "gemini-1.5-pro"):
+        self.models = {"GPT4V": GPT4VAnswerGetter(gpt4v_model), "Claude": ClaudeAnswerGetter(claude_model)}
+        self.client = get_openai_client()
+        # self.client = openai.OpenAI(api_key=os.getenv("OPENAI_API_KEY", None))
+        # self.client = anthropic.Anthropic(api_key=os.getenv("ANTHROPIC_API_KEY", None))
+
+    def finalize_question(self, question, answer, criteria, images: List[Image.Image]):
+        information = [f"[Original Question]\n{question}", f"[Original Answer]\n{answer}", f"[Original Criteria]\n{criteria}"]
+        # information.append(
+        #     "Below are answers from three candidates for reference. These answers may not be correct but are reasonably credible (but mostly correct). If any candidate rejects to answer, consider whether there is an issue with the question (such as containing violent or graphic content, or having a clear political bias). If so, please make necessary modifications. For open-ended questions, also consider the reasonableness of these answers. If they are reasonable, you may need to adjust the scoring criteria or the answer itself."
+        # )
+        # for model_name, model in self.models.items():
+        #     information.append(f"[{model_name} Answer]\n{model.get_answer(question, images)}")
+        information.append(FINALIZER_OUTPUT_FORMAT_PROMPT)
+        prompt = "\n\n".join(information)
+        messages = [{"role": "user", "content": format_gpt4v_images(images) + [{"type": "text", "text": prompt}]}]
+        try:
+            response = gpt4v_generate_response(client=self.client, model="gpt-4o", messages=messages, system=QUESTION_FINALIZER_PROMPT)
+            # response = claude_generate_response(self.client, "claude-3-5-sonnet-20240620", messages)
+            if response.success:
+                data = json.loads(response.content)
+                return {
+                    "question": data["question"],
+                    "answer": data["answer"],
+                    "criteria": data["criteria"],
+                }
+        except Exception as e:
+            print(f"Failed to generate response: {e}")
+            return None